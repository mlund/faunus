<script type="text/x-mathjax-config">
MathJax.Hub.Config({
  tex2jax: {inlineMath: [['$','$'], ['\\(','\\)']]}
});
</script>
<script src="https://cdnjs.cloudflare.com/ajax/libs/mathjax/2.7.0/MathJax.js?config=TeX-AMS-MML_HTMLorMML" type="text/javascript"></script>

# Energy

The system energy, or Hamiltonian, consists of a sum of potential energy terms,

$$
\mathcal{H}\_{sys} = U\_1 + U\_2 + ...
$$

The energy terms are specified in `energy` at the top level input and evaluated in the order given.
For example:

~~~ yaml
energy:
    - isobaric: {P/atm: 1}
    - sasa: {molarity: 0.2, radius: 1.4 }
    - confine: {type: sphere, radius: 10, molecules: [water]}
    - nonbonded:
        default: # applied to all atoms
        - lennardjones: {mixing: LB}
        - coulomb: {type: plain, epsr: 1}
        Na CH:   # overwrite specific atom pairs
        - wca: { mixing: LB }

    - maxenergy: 100
    - ...
~~~

The keyword `maxenergy` can be used to skip further energy evaluation if a term returns a large
energy change (in kT), which will likely lead to rejection.
The default value is _infinity_.

_Energies_ in MC may contain implicit degrees of freedom, _i.e._ be temperature-dependent,
effective potentials. This is inconsequential for sampling
density of states, but care should be taken when interpreting derived functions such as
energies, entropies, pressure etc.

## Infinite and NaN Energies

In case one or more potential energy terms of the system Hamiltonian returns infinite or NaN energies,
a set of conditions exists to evaluate the acceptance of the proposed move:

- always reject if new energy is NaN (i.e. division by zero)
- always accept if energy change is from NaN to finite energy
- always accept if the energy _difference_ is NaN (i.e. from infinity to minus infinity)

These conditions should be carefully considered if equilibrating a system far from equilibrium.


## External Pressure

This adds the following pressure term (see i.e. [Frenkel and Smith, Chapter 5.4](http://doi.org/c7zg))
to the Hamiltonian, appropriate for MC moves in $\ln V$:

$$
    U = PV - k_BT\left ( N + 1 \right ) \ln V
$$

where $N$ is the total number of molecules and atomic species.

`isobaric`   | Description
-------------|-------------------------------------------------------
`P/unit`     | External pressure where unit can be `mM`, `atm`, or `Pa`.


## Nonbonded Interactions

This term loops over pairs of atoms, $i$, and $j$, summing a given pair-wise additive potential, $u_{ij}$,

$$ U = \sum_{i=0}^{N-1}\sum_{j=i+1}^N u_{ij}(\textbf{r}\_j-\textbf{r}\_i)$$

Using `nonbonded`, potentials can be arbitrarily mixed and customized for specific particle
combinations. `nonbonded_splined` internally _splines_ the combined potential in an interval [`rmin`,`rmax`] determined
by the following policies:

- `rmin` is decreased towards zero until the potential reaches `u_at_rmin=20` kT
- `rmax` is increased until the potential reaches `u_at_rmax=1e-6` kT

If outside the interval, infinity or zero is returned, respectively.
Finally, the spline precision can be controlled with `utol=1e-5` kT.

Below is a description of possible nonbonded methods. For simple potentials, the hard coded
variants are often the fastest option. For better performance, it is recommended to use `nonbonded_splined` in place of the more robust `nonbonded` method. To check that the combined potential is splined correctly, set `to_disk=true` to print to `A-B_tabulated.dat` the exact and splined combined potentials between species A and B.

`energy`               | $u\_{ij}$
---------------------- | ------------------------------------------------------
`nonbonded`            | Any combination of pair potentials (slower, but exact)
`nonbonded_exact`      | An alias for `nonbonded`
`nonbonded_splined`    | Any combination of pair potentials (splined)
`nonbonded_cached`     | Any combination of pair potentials (splined, only intergroup!)
`nonbonded_coulomblj`  | `coulomb`+`lennardjones` (hard coded)
`nonbonded_coulombwca` | `coulomb`+`wca` (hard coded)
`nonbonded_pm`         | `coulomb`+`hardsphere` (fixed `type=plain`, `cutoff`$=\infty$)
`nonbonded_pmwca`      | `coulomb`+`wca` (fixed `type=plain`, `cutoff`$=\infty$)

### Mass Center Cutoffs

For cutoff based pair-potentials working between large molecules, it can be efficient to
use mass center cutoffs between molecular groups, thus skipping all pair-interactions.
A single cutoff can be used between all molecules (`default`), or specified for specific
combinations:

~~~ yaml
- nonbonded:
    cutoff_g2g:
      default: 40
      protein water: 60
~~~

### OpenMP Control

If compiled with OpenMP, the following keywords can be used to control parallelisation
for non-bonded interactions. The best combination depends on the simulated system size and
composition. Currently, parallelisation is disabled by default.

~~~ yaml
- nonbonded:
    openmp: [g2g, i2all]
~~~

`openmp`  | Description
--------- | -------------------------------------------
`g2g`     | Distribute on a molecule-to-molecule basis 
`i2all`   | Parallelise single particle energy evaluations


## Electrostatics

 `coulomb`             |  Description
 --------------------- |  -------------------------------------------------
 `type`                |  Coulomb type, see below
 `cutoff`              |  Spherical cutoff, $R\_c$ (Å) after which the potential is zero
 `epsr`                |  Relative dielectric constant of the medium
 `utol=0.005/lB`       |  Error tolerence for splining; default value depends on the Bjerrum length, lB
 `debyelength=`$\infty$|  Debye length (Å) if using `ewald`, `poisson`, `yukawa`

This is a multipurpose potential that handles several electrostatic methods.
Beyond a spherical real-space cutoff, $R\_c$, the potential is zero while if
below,

$$
\tilde{u}^{(zz)}\_{ij}(\bar{r}) = \frac{e^2 z\_i z\_j }{ 4\pi\epsilon\_0\epsilon\_r |\bar{r}| }\mathcal{S}(q)
$$

where $\bar{r} = \bar{r}\_j - \bar{r}\_i$, and tilde indicate that a short-range function $\mathcal{S}(q=|\bar{r}|/R\_c)$ is used to trucate the interactions. The available short-range functions are:

coulomb types                            | Keywords          | $\mathcal{S}(q)$
---------------------------------------- | ----------------- | ---------------------------------------------------
[`plain`](http://doi.org/ctnnsj)         |                   | 1
[`ewald`](http://doi.org/dgpdmc)         | `alpha`           | $\frac{1}{2}\text{erfc}\left(\alpha R\_c q + \frac{\kappa}{2\alpha}\right)\text{exp}\left(2\kappa R\_c q\right) + \frac{1}{2}\text{erfc}\left(\alpha R\_c q - \frac{\kappa}{2\alpha}\right)$
[`reactionfield`](http://doi.org/dbs99w) | `epsrf`           | $1+\frac{\epsilon_{RF}-\epsilon\_r}{2\epsilon_{RF}+\epsilon\_r}q^3-3\frac{\epsilon_{RF}}{2\epsilon_{RF}+\epsilon\_r}q$
[`poisson`](http://doi.org/10/c5fr)      | `C=3`, `D=3`      | $(1-\acute{q})^{D+1}\sum_{c=0}^{C-1}\frac{C-c}{C}{D-1+c\choose c}\acute{q}^c$
[`qpotential`](https://arxiv.org/abs/1904.10335) | `order`   | $\prod_{n=1}^{\text{order}}(1-q^n)$
[`fanourgakis`](http://doi.org/f639q5)   |                   | $1-\frac{7}{4}q+\frac{21}{4}q^5-7q^6+\frac{5}{2}q^7$
[`fennell`](http://doi.org/10/bqgmv2)    | `alpha`           | $\text{erfc}(\alpha R\_cq)-q\text{erfc}(\alpha R\_c)+(q-1)q\left(\text{erfc}(\alpha R\_c)+\frac{2\alpha R\_c}{\sqrt{\pi}}\text{exp}(-\alpha^2R\_c^2)\right)$
[`zerodipole`](http://doi.org/10/fhcfn4) | `alpha`           | $\text{erfc}(\alpha R\_cq)-q\text{erfc}(\alpha R\_c)+\frac{(q^2-1)}{2}q\left(\text{erfc}(\alpha R\_c)+\frac{2\alpha R\_c}{\sqrt{\pi}}\text{exp}(-\alpha^2R\_c^2)\right)$
[`zahn`](http://doi.org/10/cmx5vd)       | `alpha`           | $\text{erfc}(\alpha R\_c q)-(q-1)q\left(\text{erfc}(\alpha R\_c)+\frac{2\alpha R\_c}{\sqrt{\pi}}\text{exp}(-\alpha^2R\_c^2)\right)$
[`wolf`](http://doi.org/cfcxdk)          | `alpha`           | $\text{erfc}(\alpha R\_cq)-\text{erfc}(\alpha R\_c)q$
`yukawa`                                 | `debyelength`, `shift=true` | Same as `poisson` with `C=1` and `D=-1`

Internally $\mathcal{S}(q)$ is _splined_ whereby all types evaluate at similar speed.
For the `poisson` potential,

$$
\acute{q} = \frac{1-\exp\left(2\kappa R\_c q\right)}{1-\exp\left(2\kappa R\_c\right)}
$$

which as the inverse Debye length, $\kappa\to 0$ gives $\acute{q}=q$.
The `poisson` scheme can generate a number of other truncated pair-potentials found in the litterature,
depending on `C` and `D`. Thus, for an infinite Debye length, the following holds:

`C` | `D` | Equivalent to
--- | --- | ----------------------
 1  | -1  | Plain Coulomb within cutoff, zero outside
 1  |  0  | [Undamped Wolf](http://doi.org/10.1063/1.478738)
 1  |  1  | [Levitt](http://doi.org/10/fp959p) / [Undamped Fenell](http://doi.org/10/bqgmv2)
 1  |  2  | [Kale](http://doi.org/10/csh8bg)
 1  |  3  | [McCann](http://doi.org/10.1021/ct300961)
 2  |  1  | [Undamped Fukuda](http://doi.org/10.1063/1.3582791)
 2  |  2  | [Markland](http://doi.org/10.1016/j.cplett.2008.09.019)
 3  |  3  | [Stenqvist](http://doi.org/10/c5fr)
 4  |  3  | [Fanourgakis](http://doi.org/10.1063/1.3216520)


### Debye Screening Length

A background screening due to implicit ions can be added by specifying the keyword `debyelength` to the schemes

- `yukawa`
- `ewald`
- `poisson`

The former is an alias for `poisson` with `C=1`, and `D=-1` which
gives a plain and shifted Coulomb potential with exponential screening.
If `shift=false`, the potential is left unshifted and any given cutoff is ignored and instead set to infinity.

### Multipoles

If `type=coulomb` is replaced with `type=multipole` then the electrostatic energy will in addition to
monopole-monopole interactions include contributions from monopole-dipole, and dipole-dipole
interactions. Multipolar properties of each particle is specified in the Topology.
The `zahn` and `fennell` approaches have undefined dipolar self-energies and are therefore not recommended for such systems.

The ion-dipole interaction is described by

$$
\tilde{u}^{(z\mu)}\_{ij}(\bar{r}) = -\frac{ez\_i\left(\mu\_j\cdot \hat{r}\right) }{|\bar{r}|^2} \left( \mathcal{S}(q) - q\mathcal{S}^{\prime}(q) \right)
$$

where $\hat{r} = \bar{r}/|\bar{r}|$, and the dipole-dipole interaction by

$$
\tilde{u}^{\mu\mu}\_{ij}(\bar{r}) = -\left ( \frac{3 ( \boldsymbol{\mu}\_i \cdot \hat{r} ) \left(\boldsymbol{\mu}\_j\cdot\hat{r}\right) - \boldsymbol{\mu}\_i\cdot\boldsymbol{\mu}\_j }{|\bar{r}|^3}\right) \left( \mathcal{S}(q) - q\mathcal{S}^{\prime}(q)  + \frac{q^2}{3}\mathcal{S}^{\prime\prime}(q) \right) - \frac{\left(\boldsymbol{\mu}\_i\cdot\boldsymbol{\mu}\_j\right)}{|\bar{r}|^3}\frac{q^2}{3}\mathcal{S}^{\prime\prime}(q).
$$

**Warning:**

 - The `zahn` and `fennell` approaches have undefined dipolar self-energies (see next section) and are therefore not recommended for dipolar systems. 


### Self-energies

When using `coulomb` or `multipole`, an electrostatic self-energy term is automatically
added to the Hamiltonian. The monopole and dipole contributions are evaluated according to

$$
U\_{self} = -\frac{1}{2}\sum\_i^N\sum\_{\ast\in\{z,\mu\}} \lim\_{|\bar{r}\_{ii}|\to 0}\left( u^{(\ast\ast)}\_{ii}(\bar{r}\_{ii})
- \tilde{u}^{(\ast\ast)}\_{ii}(\bar{r}\_{ii}) \right )
$$

where no tilde indicates that $\mathcal{S}(q)\equiv 1$ for any $q$.


### Ewald Summation

If type is `ewald`, terms from reciprocal space and surface energies are automatically added (in addition to the previously mentioned self- and real space-energy) to the Hamiltonian which activates the additional keywords:

`type=ewald`          | Description
--------------------- | ---------------------------------------------------------------------
`ncutoff`             | Reciprocal-space cutoff (unitless)
`epss=0`              | Dielectric constant of surroundings, $\varepsilon_{surf}$ (0=tinfoil)
<<<<<<< HEAD
`ipbc=false`          | Use isotropic periodic boundary conditions, [IPBC](http://doi.org/css8). Holds also for Yukawa-type interactions.
`spherical_sum=true`  | Spherical summation in reciprocal space; cubic if `false`.
=======
`ewaldscheme=PBC`     | Periodic (`PBC`) or isotropic periodic ([`IPBC`](http://doi.org/css8)) boundary conditions
`spherical_sum=true`  | Spherical/ellipsoidal summation in reciprocal space; cubic if `false`.
`debyelength=`$\infty$| Debye length (Å)
>>>>>>> f23f0db1

The added energy terms are:

$$
U_{\text{reciprocal}} = \frac{2\pi f}{V} \sum_{ {\bf k} \ne {\bf 0}} A\_k \vert Q^{q\mu} \vert^2 
$$

$$
U_{\text{surface}} = \frac{1}{4\pi\varepsilon_0\varepsilon_r}\frac{ 2\pi }{ (2\varepsilon_{surf} + 1) V }
\left(
\left|\sum_{j}q\_j\bar{r}\_j\right|^2 + 2 \sum\_j q\_i \bar{r}\_j \cdot \sum\_j \boldsymbol{\mu}\_j + \left| \sum\_j \boldsymbol{\mu}\_j \right|^2
\right )
$$

where

$$
<<<<<<< HEAD
V=L_xL_yL_z \quad\quad A_k = \frac{e^{-\left( |\bar{k}|^2 + \kappa^2 \right)/4\alpha^2}}{|\bar{k}|^2}
=======
    f = \frac{1}{4\pi\varepsilon_0\varepsilon_r} \quad\quad V=L_xL_yL_z
$$

$$
A\_k = \frac{e^{-( k^2 + \kappa^2 )/4\alpha^2}}{k^2}
>>>>>>> f23f0db1
\quad \quad Q^{q\mu} = Q^{q} + Q^{\mu}
$$

$$
<<<<<<< HEAD
Q^{q} = \sum_{j}q_je^{i(\bar{k}\cdot \bar{r}_j)} \quad Q^{\mu} = \sum_{j}i({\bar{\mu}}_j\cdot \bar{k})  e^{i(\bar{k}\cdot \bar{r}_j)}
=======
Q^{q} = \sum_{j}q\_je^{i({\bf k}\cdot {\bf r}\_j)} \quad Q^{\mu} = \sum_{j}i({\boldsymbol{\mu}}\_j\cdot {\bf k})  e^{i({\bf k}\cdot {\bf r}\_j)}
>>>>>>> f23f0db1
$$

$$
\bar{k} = 2\pi\left( \frac{n_x}{L_x} , \frac{n_y}{L_y} ,\frac{n_z}{L_z} \right)\quad \bar{n} \in \mathbb{Z}^3
$$

Like many other electrostatic methods, the Ewald scheme also adds a self-energy term as described above.
In the case of isotropic periodic boundaries (`ipbc=true`), the orientational degeneracy of the
periodic unit cell is exploited to mimic an isotropic environment, reducing the number
of wave-vectors to one fourth compared with 3D PBC Ewald.
For point charges, [IPBC](http://doi.org/css8) introduce the modification,

$$
Q^q = \sum\_j q\_j \prod\_{\alpha\in\{x,y,z\}} \cos \left( \frac{2\pi}{L\_{\alpha}} n\_{\alpha} r\_{\alpha,j} \right)
$$

while for point dipoles (currently unavailable),

$$
Q^{\mu} = \sum\_j \bar{\mu}\_j
\cdot \nabla\_j
\left( \prod\_{ \alpha \in \{ x,y,z \} } \cos \left ( \frac{2\pi}{L\_{\alpha}} n\_{\alpha} \bar{r}\_{\alpha,j} \right ) \right )
$$

### Mean-Field Correction

For cuboidal slit geometries, a correcting mean-field, [external potential](http://dx.doi.org/10/dhb9mj),
$\varphi(z)$, from charges outside the box can be iteratively generated by averaging the charge density, $\rho(z)$, in
$dz$-thick slices along $z$.
This correction assumes that all charges interact with a plain Coulomb potential and that a cubic cutoff is used
via the minimum image convention.

To enable the correction, use the `akesson` keyword at the top level of `energy`:

`akesson`         | Keywords
----------------- | ------------------------------------------------------------
`molecules`       | Array of molecules to operate on
`epsr`            | Relative dielectric constant
`nstep`           | Number of energy evalutations between updating $\rho(z)$
`dz=0.2`          | $z$ resolution (Å)
`nphi=10`         | Multiple of `nstep` in between updating $\varphi(z)$
`file=mfcorr.dat` | File with $\rho(z)$ to either load or save
`fixed=false`     | If true, assume that `file` is converged. No further updating and faster.

The density is updated every `nstep` energy calls, while the external potential can be updated
slower (`nphi`) since it affects the ensemble.
A reasonable value of `nstep` is system dependent and can be a rather large value.
Updating the external potential on the fly leads to energy drifts that decrease for consecutive runs.
Production runs should always be performed with `fixed=true` and a well converged $\rho(z)$.

At the end of simulation, `file` is overwritten unless `fixed=true`.

## Pair Potentials

In addition to the Coulombic pair-potentials described above, a number of other pair-potentials can be
used. Through the C++ API or the custom potential explained below, it is easy to add new potentials.

### Charge-Nonpolar

The energy when the field from a point charge, $z_i$, induces a dipole in a polarizable particle of unit-less excess polarizability, $\alpha_j=\left ( \frac{\epsilon_j-\epsilon_r}{\epsilon_j+2\epsilon_r}\right ) a_j^3$, is

$$
    \beta u_{ij} = -\frac{\lambda_B z_i^2 \alpha_j}{2r_{ij}^4}
$$

where $a\_j$ is the radius of the non-polar particle and $\alpha\_j$ is set in
the atom topology, `alphax`.
For non-polar particles in a polar medium, $\alpha\_i$ is a negative number.
For more information, see
[J. Israelachvili's book, Chapter 5.](https://www.sciencedirect.com/science/book/9780123751829)

`ionalpha`           | Description
-------------------- | ---------------------------------------
`epsr`               | Relative dielectric constant of medium

Charge-polarizability products for each pair of species is evaluated once during
construction and based on the defined atom types.

### Cosine Attraction

An attractive potential used for [coarse grained lipids](http://dx.doi.org/10/chqzjk) and with the form,

$$
    \beta u(r) = -\epsilon \cos^2 \left ( \frac{\pi(r-r_c)}{2w_c} \right )
$$

for $r\_c\leq r \leq r\_c+w\_c$. For $r<r\_c$, $\beta u=-\epsilon$,
while zero for $r>r\_c+w\_c$.

`cos2` | Description
------ | --------------------------
`eps`  | Depth, $\epsilon$ (kJ/mol)
`rc`   | Width, $r\_c$ (Å)
`wc`   | Decay range, $w\_c$ (Å)

### Assorted Short Ranged Potentials

The potentials below are often used to keep particles apart and/or to introduce stickiness.
The atomic interaction parameters, e.g., $\sigma\_i$ and $\epsilon\_i$, are taken from the
topology.

Type             | Atomic parameters | $u(r)$ (non-zero part)
---------------- | ----------------- | --------------------------------------------------------
`hardsphere`     | `sigma`           | $\infty$ for $r < \sigma\_{ij}$
`hertz`          | `sigma`, `eps`    | $\epsilon\_{ij} \left ( 1-r / \sigma\_{ij}\right )^{5/2}$ for $r<\sigma\_{ij}$
`lennardjones`   | `sigma`, `eps`    | $4\epsilon\_{ij} \left ( (\sigma\_{ij}/r\_{ij})^{12} - (\sigma\_{ij}/r\_{ij})^6\right )$
`squarewell`     | `sigma`, `eps`    | $-\epsilon\_{ij}$ for $r<\sigma\_{ij}$
[`wca`](http://dx.doi.org/ct4kh9) | `sigma`, `eps` | $u\_{ij}^{\text{LJ}} + \epsilon\_{ij}$ for $r < 2^{1/6}\sigma\_{ij}$

If several potentials are used together and different values for the coefficients are desired,
an aliasing of the parameters' names can be introduced. For example by specifying `sigma: sigma_hs`,
the potential uses the atomic value `sigma_hs` instead of `sigma`, as shown in example below.
To avoid possible conflicts of parameters' names with future keywords of Faunus, we recommend
following naming scheme: `property_pot`, where `property` is either `sigma` or `eps` and
`pot` stands for the potential abbreviation, i.e, `hs`, `hz`, `lj`, `sw`, and `wca`.

Mixing (combination) rules can be specified to automatically parametrize heterogeneous interactions.
If not described otherwise, the same rule is applied to all atomic parameters used by the potential.
No meaningful defaults are defined yet, hence always specify the mixing rule explicitly, e.g.,
`arithmetic` for `hardsphere`.

Rule                  | Description        | Formula
--------------------- | ------------------ | ------------------------------------------------------
`arithmetic`          | arithmetic mean    | $a\_{ij} = \frac 12 \left( a\_{ii} + a_{jj} \right)$
`geometric`           | geometric mean     | $a\_{ij} = \sqrt{a\_{ii} a_{jj}}$
`lorentz_berthelot`   | Lorentz-Berthelot  | `arithmetic` for `sigma`, `geometric` for `eps`

For convenience, the abbreviation `LB` can be used instead of `lorentz_berthelot`.

Custom parameter values can be specified to override the mixing rule for a given pair,
as shown in the example bellow.

~~~ yaml
- lennardjones:
    mixing: LB
    custom:
      - Na Cl: {eps: 0.2, sigma: 2}
      - K Cl: { ... }
- hertz:
    mixing: LB
    eps: eps_hz
    custom:
      - Na Cl: {eps_hz: 0.2, sigma: 2}
- hardsphere:
    mixing: arithmetic
    sigma: sigma_hs
    custom:
      - Na Cl: {sigma_hs: 2}
~~~

### SASA (pair potential)

This calculates the surface area of two intersecting particles or radii $R$ and $r$
to estimate an energy based on transfer-free-energies (TFE) and surface tension.
The total surface area is calculated as

$$
    A = 4\pi \left ( R^2 + r^2 \right ) - 2\pi \left (  Rh\_1 + rh\_2  \right )
$$

where $h\_1$ and $h\_2$ are the heights of the spherical caps comprising the lens
formed by the overlapping spheres. For complete overlap, or when far apart, the
full area of the bigger sphere or the sum of both spheres are returned.
The pair-energy is calculated as:

$$
    u_{ij} = A \left ( \gamma\_{ij} + c\_s \varepsilon\_{\text{tfe},ij} \right )
$$

where $\gamma\_{ij}$ and $\varepsilon\_{\text{tfe},ij}$ are the arithmetic means of
 `tension` and `tfe` provided in the atomlist.

Note that SASA is strictly not additive and this pair-potential is merely
a poor-mans way of approximately taking into account ion-specificity and
hydrophobic/hydrophilic interactions. Faunus offers also a full, albeit yet
experimental implementation of [Solvent Accessible Surface Area] energy.

`sasa`       | Description
------------ | ----------------------------------------------------------
`molarity`   | Molar concentration of co-solute, $c\_s$
`radius=1.4` | Probe radius for SASA calculation (Å)
`shift=true` | Shift to zero at large separations

### Custom

This takes a user-defined expression and a list of constants to produce a runtime,
custom pair-potential.
While perhaps not as computationally efficient as hard-coded potentials, it is a
convenient way to access alien potentials. Used in combination with `nonbonded_splined`
there is no overhead since all potentials are splined.

`custom`     | Description
------------ | --------------------------------------------------------
`function`   | Mathematical expression for the potential (units of kT)
`constants`  | User-defined constants
`cutoff`     | Spherical cutoff distance

The following illustrates how to define a Yukawa potential:

~~~ yaml
custom:
    function: lB * q1 * q2 / r * exp( -r/D ) # in kT
    constants:
        lB: 7.1  # Bjerrum length
        D: 30    # Debye length
~~~

The function is passed using the efficient
[ExprTk library](http://www.partow.net/programming/exprtk/index.html) and
a rich set of mathematical functions and logic is available.
In addition to user-defined constants, the following symbols are defined:

`symbol`   | Description
---------- | ---------------------------------------------
`e0`       | Vacuum permittivity [C²/J/m]
`inf`      | ∞ (infinity)
`kB`       | Boltzmann constant [J/K]
`kT`       | Boltzmann constant × temperature [J]
`Nav`      | Avogadro's number [1/mol]
`pi`       | π (pi)
`q1`,`q2`  | Particle charges [e]
`r`        | Particle-particle separation [Å]
`Rc`       | Spherical cut-off [Å]
`s1`,`s2`  | Particle sigma [Å]
`T`        | Temperature [K]

## Custom External Potential

This applies a custom external potential to atoms or molecular mass centra
using the [ExprTk library](http://www.partow.net/programming/exprtk/index.html)
syntax.

`customexternal` | Description
---------------- | --------------------------------------------------------
`molecules`      | Array of molecules to operate on
`com=false`      | Operate on mass-center instead of individual atoms?
`function`       | Mathematical expression for the potential (units of kT)
`constants`      | User-defined constants

In addition to user-defined `constants`, the following symbols are available:

`symbol`   | Description
---------- | ---------------------------------------
`e0`       | Vacuum permittivity [C²/J/m]
`inf`      | ∞ (infinity)
`kB`       | Boltzmann constant [J/K]
`kT`       | Boltzmann constant × temperature [J]
`Nav`      | Avogadro's number [1/mol]
`pi`       | π (pi)
`q`        | Particle charge [e]
`s`        | Particle sigma [Å]
`x`,`y`,`z`| Particle positions [Å]
`T`        | Temperature [K]

If `com=true`, charge refers to the molecular net-charge, and `x,y,z` the mass-center coordinates.
The following illustrates how to confine molecules in a spherical shell of radius, _r_, and
thickness _dr_:

~~~ yaml
customexternal:
    molecules: [water]
    com: true
    constants: {radius: 15, dr: 3}
    function: >
        var r2 := x^2 + y^2 + z^2;
        if ( r2 < radius^2 )
           1000 * ( radius-sqrt(r2) )^2;
        else if ( r2 > (radius+dr)^2 )
           1000 * ( radius+dr-sqrt(r2) )^2;
        else
           0;
~~~

### Gouy Chapman

By setting `function=gouychapman`, an electric potential from a uniformly, charged plane
in a salt solution is added; see _e.g._ the book _Colloidal Domain_ by Evans and Wennerström, 1999.
If a surface potential, $\varphi\_0$ is specified,

$$
\rho = \sqrt{\frac{2 c\_0}{\pi \lambda\_B} } \sinh ( \beta e \varphi\_0 / 2 )
$$
while if instead a surface charge density, $\rho$, is given,
$$
\beta e \varphi\_0 = 2\mbox{asinh} \left ( \rho \sqrt{\frac{\pi \lambda\_B} {2 c\_0}} \right )
$$
where $\lambda\_B$ is the Bjerrum length. With $\Gamma\_0 = \tanh{ \beta e \varphi\_0 / 4 }$
the final, non-linearized external potential is:
$$
\phi\_i = \frac{2 k\_BT z\_i}{e}
\ln \left ( \frac{1+\Gamma\_0e^{-\kappa r\_{z,i}}}{1-\Gamma\_0 e^{-\kappa r\_{z,i}}} \right )
$$
where
$z\_i$ is the particle charge;
$e$ is the electron unit charge;
and $r\_{z,i}$ is the distance from the charged plane.

`constants`        | Description
-----------------  | --------------------------------------
`ionicstrength`    | Ionic strength, $c\_0$ (mol/l)
`epsr`             | Relative dielectric constant
`phi0=0`           | Unitless surface potential ($\beta e \varphi\_0$) if `qarea` not given
`qarea=f(phiq)`    | Charge per area (1/eÅ²) if `phi0` not given
`area=1/qarea`     | Area per charge (eÅ²) if `qarea` not given
`linearize=false`  | Use linearized Poisson-Boltzmann approximation?
`zpos=-Lz/2`       | $z$-position of charged plane in the (slit) simulation box

Notes and silly limitations:

- this is experimental and subject to change
- does not work with volume fluctuations in the $z$-direction
- the salt concentration is assumed equal to the ionic strength, _i.e._ 1:1 salt only
- temperature is hardcoded to 300 K.


## Bonded Interactions

Bonds and angular potentials are added via the keyword `bondlist` either directly
in a molecule definition (topology) for intra-molecular bonds, or in `energy->bonded`
where the latter can be used to add inter-molecular bonds:

~~~ yaml
moleculelist:
    - water: # TIP3P
        structure: "water.xyz"
        bondlist: # index relative to molecule
            - harmonic: { index: [0,1], k: 5024, req: 0.9572 }
            - harmonic: { index: [0,2], k: 5024, req: 0.9572 }
            - harmonic_torsion: { index: [1,0,2], k: 628, aeq: 104.52 }
energy:
    - bonded:
        bondlist: # absolute index; can be between molecules
           - harmonic: { index: [56,921], k: 10, req: 15 }
~~~

$\mu V T$ ensembles and Widom insertion are currently unsupported for molecules with bonds.

The following shows the possible bonded potential types:

### Harmonic

`harmonic`     | Harmonic bond
-------------- | -------------------------------------------
`k`            | Harmonic spring constant (kJ/mol/Å²)
`req`          | Equilibrium distance (Å)
`index`        | Array with _exactly two_ indices (relative to molecule)

$$
u(r) = \frac{1}{2}k(r-r\_{\mathrm{eq}})^2
$$

### Finite Extensible Nonlinear Elastic

`fene`         | [Finite Extensible Nonlinear Elastic Potential](http://doi.org/c78x6m)
-------------- | ----------------------------------------------------------------------
`k`            | Bond stiffness (kJ/mol/Å²)
`rmax`         | Maximum separation, $r_m$ (Å)
`index`        | Array with _exactly two_ indices (relative to molecule)

Finite extensible nonlinear elastic potential long range repulsive potential.

$$
     u(r) =
  \begin{cases} 
   -\frac{1}{2} k r\_{\mathrm{max}}^2 \ln \left [ 1-(r/r\_{\mathrm{max}})^2 \right ],       & \text{if } r < r\_{\mathrm{max}} \\
   \infty, & \text{if } r \geq r\_{\mathrm{max}}
  \end{cases}
$$

It is recommended to only use the potential if the initial configuration is near equilibrium, which prevalently depends on the value of `rmax`.
Should one insist on conducting simulations far from equilibrium, a large displacement parameter is recommended to reach finite energies.

### Finite Extensible Nonlinear Elastic + WCA

`fene+wca`     | [Finite Extensible Nonlinear Elastic Potential + WCA](http://doi.org/c78x6m)
-------------- | ----------------------------------------------------------------------
`k`            | Bond stiffness (kJ/mol/Å²)
`rmax`         | Maximum separation, $r_m$ (Å)
`eps=0`        | Epsilon energy scaling (kJ/mol)
`sigma=0`      | Particle diameter (Å)
`index`        | Array with _exactly two_ indices (relative to molecule)

Finite extensible nonlinear elastic potential long range repulsive potential combined
with the short ranged Weeks-Chandler-Andersen (wca) repulsive potential. This potential is particularly useful in combination with the `nonbonded_cached` energy.

$$
     u(r) =
  \begin{cases} 
   -\frac{1}{2} k r_{\mathrm{max}}^2 \ln \left [ 1-(r/r_{\mathrm{max}})^2 \right ] + u_{\mathrm{wca}}, & \text{if } 0 < r \leq 2^{1/6}\sigma \\
   -\frac{1}{2} k r_{\mathrm{max}}^2 \ln \left [ 1-(r/r_{\mathrm{max}})^2 \right ],       & \text{if } 2^{1/6}\sigma < r < r_{\mathrm{max}} \\
   \infty, & \text{if } r \geq r_{\mathrm{max}}
  \end{cases}
$$

It is recommended to only use this potential if the initial configuration is near equilibrium, which prevalently depends on the value of `rmax`.
Should one insist on conducting simulations far from equilibrium, a large displacement parameter is recommended to reach finite energies.

### Harmonic torsion

`harmonic_torsion` | Harmonic torsion
------------------ | -------------------------------------------
`k`                | Harmonic spring constant (kJ/mol/rad²)
`aeq`              | Equilibrium angle $\alpha_{\mathrm{eq}}$ (deg)
`index`            | Array with _exactly three_ indices (relative to molecule)

$$
u(r) = \frac{1}{2}k(\alpha - \alpha_{\mathrm{eq}})^2
$$

### Cosine based torsion (GROMOS-96)

`gromos_torsion`   | Cosine based torsion
------------------ | -------------------------------------------
`k`                | Force constant (kJ/mol)
`aeq`              | Equilibrium angle $\alpha_{{\mathrm{eq}}}$ (deg)
`index`            | Array with _exactly three_ indices (relative to molecule)

$$
u(r) = \frac{1}{2}k(\cos(\alpha) - \cos(\alpha_{{\mathrm{eq}}}))^2
$$

### Proper periodic dihedral

`periodic_dihedral` | Proper periodic dihedral
------------------- | -------------------------------------------
`k`                 | Force constant (kJ/mol)
`n`                 | Periodicity (multiplicity) of the dihedral (integer)
`phi`               | Angle $\phi_{\mathrm{syn}}$ (deg)
`index`             | Array with _exactly four_ indices (relative to molecule)

$$
u(r) = k(1 + \cos(n\phi - \phi_{\mathrm{syn}}))
$$


## Geometrical Confinement

`confine`    | Confine molecules to a sub-region
------------ | -------------------------------------------
`type`       | Confinement geometry: `sphere`, `cylinder`, or `cuboid`
`molecules`  | List of molecules to confine (names)
`com=false`  | Apply to molecular mass center
`k`          | Harmonic spring constant in kJ/mol or `inf` for infinity

Confines `molecules` in a given region of the simulation container by applying a harmonic potential on
exterior atom positions, $\mathbf{r}\_i$:

$$
U = \frac{1}{2} k \sum\_{i}^{\text{exterior}} f\_i
$$

where $f\_i$ is a function that depends on the confinement `type`,
and $k$ is a spring constant. The latter
may be _infinite_ which renders the exterior region strictly inaccessible.
During equilibration it is advised to use a _finite_ spring constant to drive exterior particles inside the region.
Should you insist on equilibrating with $k=\infty$, ensure that displacement parameters are large enough to transport molecules inside the allowed region, or all moves may be rejected. Further, some analysis routines have undefined behavior for configurations with infinite energies.

Available values for `type` and their additional keywords:

`sphere`        | Confine in sphere
--------------- | -----------------------------
`radius`        | Radius ($a$)
`origo=[0,0,0]` | Center of sphere ($\mathbf{O}$)
`scale=false`   | Scale radius with volume change, $a^{\prime} = a\sqrt[3]{V^{\prime}/V}$
$f_i$           | $\vert\mathbf{r}_i-\mathbf{O}\vert^2-a^2$

The `scale` option will ensure that the confining radius is scaled whenever the simulation
volume is scaled. This could for example be during a virtual volume move (analysis) or
a volume move in the $NPT$ ensemble.

`cylinder`      | Confine in cylinder along $z$-axis
--------------- | ----------------------------------------
`radius`        | Radius ($a$)
`origo=[0,0,*]` | Center of cylinder ($\mathbf{O}$, $z$-value ignored)
$f_i$           | $\vert (\mathbf{r}_i-\mathbf{O})\circ \mathbf{d}\vert^2 - a^2$

where $\mathbf{d}=(1,1,0)$ and $\circ$ is the entrywise (Hadamard) product.

`cuboid`        | Confine in cuboid
--------------- | --------------------------
`low`           | Lower corner $[x,y,z]$
`high`          | Higher corner $[x,y,z]$
$f_i$           | $\sum_{\alpha\in \{x,y,z\} } (\delta r_{i,\alpha})^2$

where $\delta r$ are distances to the confining, cuboidal faces.
Note that the elements of `low` must be smaller than or equal to the corresponding
elements of `high`.

## Solvent Accessible Surface Area

Note that the implementation of Solvent Accessible Surface Area potential is considered _experimental_.
The code is untested, unoptimized, and the configuration syntax below can change.
The FreeSASA library option has to be enabled when [compiling].

`sasa`       | SASA Transfer Free Energy
------------ | --------------------------------------------
`radius=1.4` | Probe radius for SASA calculation (Å)
`molarity`   | Molar concentration of co-solute

Calculates the free energy contribution due to

1. atomic surface tension
2. co-solute concentration (typically electrolytes)

via a [SASA calculation](http://dx.doi.org/10/dbjh) for each atom, as implemented in
the [FreeSASA library](https://freesasa.github.io/).

The energy term is:

$$
    U = \sum_i^N A_{\text{sasa},i} \left ( \gamma_i + c_s \varepsilon_{\text{tfe},i} \right )
$$

where $c_s$ is the molar concentration of the co-solute;
$\gamma_i$ is the atomic surface tension; and $\varepsilon_{\text{tfe},i}$ the atomic transfer free energy,
both specified in the atom topology with `tension` and `tfe`, respectively.

## Penalty Function

This is a version of the flat histogram or Wang-Landau sampling method where
an automatically generated bias or penalty function, $f(\mathcal{X}^d)$,
is applied to the system along a one dimensional ($d=1$)
or two dimensional ($d=2$) reaction coordinate, $\mathcal{X}^d$, so that the configurational integral reads,

$$
    Z(\mathcal{X}^d) = e^{-\beta f(\mathcal{X}^d)} \int e^{-\beta \mathcal{H}(\mathcal{R}, \mathcal{X}^d)} d \mathcal{R}.
$$

where $\mathcal{R}$ denotes configurational space at a given $\mathcal{X}$.
For every visit to a state along the coordinate, a small penalty energy, $f_0$, is
added to $f(\mathcal{X}^d)$ until $Z$ is equal for all $\mathcal{X}$.
Thus, during simulation the free energy landscape is flattened, while the
true free energy is simply the negative of the generated bias function,

$$
    \beta A(\mathcal{X}^d) = -\beta f(\mathcal{X}^d) = -\ln\int e^{-\beta \mathcal{H}(\mathcal{R}, \mathcal{X}^d)}  d \mathcal{R}.
$$

Flat histogram methods are often attributed to [Wang and Landau (2001)](http://dx.doi.org/10/bbdg7j)
but the idea appears in earlier works, for example by
[Hunter and Reinhardt (1995)](http://dx.doi.org/10/fns6dq) and
[Engkvist and Karlström (1996)](http://dx.doi.org/10/djjk8z).

To reduce fluctuations, $f_0$ can be periodically reduced (`update`, `scale`) as $f$ converges.
At the end of simulation, the penalty function is saved to disk as an array ($d=1$) or matrix ($d=2$).
Should the penalty function file be available when starting a new simulation, it is automatically loaded
and used as an initial guess.
This can also be used to run simulations with a _constant bias_ by setting $f_0=0$.

Example setup where the $x$ and $y$ positions of atom 0 are penalized to achieve uniform sampling:

~~~ yaml
energy:
- penalty:
    f0: 0.5
    scale: 0.9
    update: 1000
    file: penalty.dat
    coords:
    - atom: {index: 0, property: "x", range: [-2.0,2.0], resolution: 0.1}
    - atom: {index: 0, property: "y", range: [-2.0,2.0], resolution: 0.1}
~~~

Options:

`penalty`        |  Description
---------------- | --------------------
`f0`             |  Penalty energy increment (kT)
`update`         |  Interval between scaling of `f0`
`scale`          |  Scaling factor for `f0`
`nodrift=true`   |  Suppress energy drift
`quiet=false`    |  Set to true to get verbose output
`file`           |  Name of saved/loaded penalty function
`overwrite=true` |  If `false`, don't save final penalty function
`histogram`      |  Name of saved histogram (optional)
`coords`         |  Array of _one or two_ coordinates

The coordinate, $\mathcal{X}$, can be freely composed by one or two
of the types listed in the next section (via `coords`).


### Reaction Coordinates

The following reaction coordinates can be used for penalising the energy and can further
be used when analysing the system (see Analysis).
Please notice that atom id's are determined by the order of appearance in the `atomlist` whereas molecular id's
follow the order of insertion specified in `insertmolecules`.

General keywords  | Description 
----------------- | -------------------------------------------------------------------
`index`           | Atom index, atom id or group index
`indexes`         | Array of atomic indexes (`[a,b]` or `[a,b,c,d]`)
`range`           | Array w. [min:max] value
`resolution`      | Resolution along the coordinate (Å)
`dir`             | Axes of the reaction coordinate, $e.g.$, `[1,1,0]` for the $xy$-plane  

#### Atom Properties

`coords=[atom]`| Property
-------------- | --------------------------------------------------------------------------
`x`, `y` or `z`| $x$-, $y$- or $z$-coordinate of the $i$th particle, $i$=`index`
`q`            | Charge of the $i$th particle, $i$=`index`
`R`            | Distance of the $i$th particle from the center of the simulation cell, $i$=`index`
`N`            | Number of atoms of id=`index`

#### Molecule Properties

`coords=[molecule]`         | Property
--------------------------- | ---------------------------------------------------------------------------
`active`                    | If molecule is active (1) or inactive (0); for GCMC ensembles
`angle`                     | Angle between instantaneous principal axis and given `dir` vector
`com_x`, `com_y` or `com_z` | Mass-center coordinates
`confid`                    | Conformation id corresponding to frame in `traj` (see molecular topology).
`end2end`                   | Distance between first and last atom
`Rg`                        | Radius of gyration
`mu_x`, `mu_y` or `mu_z`    | Molecular dipole moment components
`mu`                        | Molecular dipole moment scalar ($e$Å/charge)
`muangle`                   | Angle between dipole moment and given `dir` vector
`N`                         | Number of atoms in group
`Q`                         | Monopole moment (net charge)
`atomatom`                  | Distance along `dir` between 2 atoms specified by the `indexes` array
`cmcm`                      | Absolute mass-center separation between group indexes `a` and `b` or atomic indexes `a`–`b` and `c`–`d`
`cmcm_z`                    | $z$-component of `cmcm`
`mindist`                   | Minimum distance between particles of id `indexes[0]` and `indexes[1]`
`L/R`                       | Ratio between height and radius of a cylindrical vesicle
`Rinner`                    | Average $d$ of id=`indexes[0]` for particles having a smaller $d$ than id=`indexes[1]`

Notes:

- the molecular dipole moment is defined with respect to the mass-center
- for `angle`, the principal axis is the eigenvector corresponding to the smallest eigenvalue of the gyration tensor
- `Rinner` can be used to calculate the inner radius of cylindrical or spherical vesicles. $d^2=\bf{r} \cdot$`dir` where
$\bf{r}$ is the position vector
- `L/R` can be used to calculate the bending modulus of a cylindrical lipid vesicle
- `Rg` is calculated as the square-root of the sum of the eigenvalues of the gyration tensor, $S$. 
$$
S = \frac{1}{\sum_{i=1}^{N} m_{i}} \sum_{i=1}^{N} m_{i} \bf{t_i} \bf{t_i^T}
$$
where $\bf{t_i} = \bf{r_i} - \bf{cm}$, $\bf{r_i}$ is the coordinate of the $i$th atom, $m_i$ is the mass of the $i$th atom, $\bf{cm}$ is the
mass center of the group and $N$ is the number of atoms in the molecule.

#### System Properties

`coords=[system]` | Property
----------------- | -----------------------------------------------
`V`               | System volume
`Q`               | System net-charge
`Lx`, `Ly` or `Lz`| Side length of the cuboidal simulation cell
`height`          | Alias for `Lz`
`radius`          | Radius of spherical or cylindrical geometries
`N`               | Number of active particles

The enclosing cuboid is the smallest cuboid that can contain the geometry.
For example, for a cylindrical simulation container, `Lz` is the height
and `Lx=Ly` is the diameter.


### Multiple Walkers with MPI

If compiled with MPI, the master process collects the bias function from all nodes
upon penalty function `update`.
The _average_ is then re-distributed, offering [linear parallelization](http://dx.doi.org/10/b5pc4m)
of the free energy sampling. It is crucial that the walk in coordinate space differs in the different
processes, e.g., by specifying a different random number seed; start configuration; or displacement parameter.
File output and input are prefixed with `mpi{rank}`.

The following starts all MPI processes with the same input file, and the MPI prefix is automatically
appended to all other input and output:

~~~ bash
yason.py input.yml | mpirun --np 6 --stdin all faunus -s state.json
~~~

Here, each process automatically looks for `mpi{nproc}.state.json`.

## Constraining the system

Reaction coordinates can be used to constrain the system within a `range`
using the `constrain` energy term. Stepping outside the range results in an inifinite
energy, forcing rejection. For example,

~~~ yaml
energy:
    - constrain: {type: molecule, index: 0, property: end2end, range: [0,200]}
~~~

Tip: placing `constrain` at the _top_ of the energy list is more efficient as the remaining
energy terms are skipped should an infinite energy arise.
<|MERGE_RESOLUTION|>--- conflicted
+++ resolved
@@ -245,14 +245,9 @@
 --------------------- | ---------------------------------------------------------------------
 `ncutoff`             | Reciprocal-space cutoff (unitless)
 `epss=0`              | Dielectric constant of surroundings, $\varepsilon_{surf}$ (0=tinfoil)
-<<<<<<< HEAD
-`ipbc=false`          | Use isotropic periodic boundary conditions, [IPBC](http://doi.org/css8). Holds also for Yukawa-type interactions.
-`spherical_sum=true`  | Spherical summation in reciprocal space; cubic if `false`.
-=======
 `ewaldscheme=PBC`     | Periodic (`PBC`) or isotropic periodic ([`IPBC`](http://doi.org/css8)) boundary conditions
 `spherical_sum=true`  | Spherical/ellipsoidal summation in reciprocal space; cubic if `false`.
 `debyelength=`$\infty$| Debye length (Å)
->>>>>>> f23f0db1
 
 The added energy terms are:
 
@@ -270,24 +265,16 @@
 where
 
 $$
-<<<<<<< HEAD
-V=L_xL_yL_z \quad\quad A_k = \frac{e^{-\left( |\bar{k}|^2 + \kappa^2 \right)/4\alpha^2}}{|\bar{k}|^2}
-=======
     f = \frac{1}{4\pi\varepsilon_0\varepsilon_r} \quad\quad V=L_xL_yL_z
 $$
 
 $$
 A\_k = \frac{e^{-( k^2 + \kappa^2 )/4\alpha^2}}{k^2}
->>>>>>> f23f0db1
 \quad \quad Q^{q\mu} = Q^{q} + Q^{\mu}
 $$
 
 $$
-<<<<<<< HEAD
-Q^{q} = \sum_{j}q_je^{i(\bar{k}\cdot \bar{r}_j)} \quad Q^{\mu} = \sum_{j}i({\bar{\mu}}_j\cdot \bar{k})  e^{i(\bar{k}\cdot \bar{r}_j)}
-=======
 Q^{q} = \sum_{j}q\_je^{i({\bf k}\cdot {\bf r}\_j)} \quad Q^{\mu} = \sum_{j}i({\boldsymbol{\mu}}\_j\cdot {\bf k})  e^{i({\bf k}\cdot {\bf r}\_j)}
->>>>>>> f23f0db1
 $$
 
 $$
