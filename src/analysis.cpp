--- conflicted
+++ resolved
@@ -15,11 +15,8 @@
 #include <zstr.hpp>
 #include <cereal/types/memory.hpp>
 #include <cereal/archives/binary.hpp>
-<<<<<<< HEAD
 #include <range/v3/numeric/accumulate.hpp>
 #include <range/v3/view/zip.hpp>
-=======
->>>>>>> 9d0055b4
 
 #include <iomanip>
 #include <iostream>
@@ -154,13 +151,9 @@
         } else if (name == "reactioncoordinate") {
             return std::make_unique<FileReactionCoordinate>(j, spc);
         } else if (name == "sanity") {
-<<<<<<< HEAD
             return std::make_shared<SanityCheck>(j, spc);
         } else if (name == "sasa") {
             return std::make_shared<SASAAnalysis>(j, spc);
-=======
-            return std::make_unique<SanityCheck>(j, spc);
->>>>>>> 9d0055b4
         } else if (name == "savestate") {
             return std::make_unique<SaveState>(j, spc);
         } else if (name == "scatter") {
