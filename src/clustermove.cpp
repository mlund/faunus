--- conflicted
+++ resolved
@@ -6,13 +6,8 @@
 namespace Move {
 
 double Cluster::clusterProbability(const Cluster::Tgroup &g1, const Cluster::Tgroup &g2) const {
-<<<<<<< HEAD
     if (spc.geo.sqdist(g1.cm, g2.cm) <= thresholdsq(g1.id, g2.id))
         return probability;
-=======
-    if (spc.geo.sqdist(g1.cm, g2.cm) <= group_thresholds(g1.id, g2.id))
-        return 1.0;
->>>>>>> 280ad6cd
     return 0.0;
 }
 void Cluster::_to_json(json &j) const {
@@ -49,37 +44,20 @@
     }
 }
 void Cluster::_from_json(const json &j) {
-<<<<<<< HEAD
-    assertKeys(j, {"dp", "dprot", "dir", "threshold", "molecules", "repeat", "satellites", "probability", "spread"});
-=======
-    assertKeys(j, {"dp", "dprot", "dir", "threshold", "molecules", "repeat", "satellites", "dirrot"});
->>>>>>> 280ad6cd
+    assertKeys(j, {"dp", "dprot", "dir", "threshold", "molecules", "repeat", "satellites", "probability", "spread", "dirrot"});
     dptrans = j.at("dp");
     dir = j.value("dir", Point(1, 1, 1));
     dirrot = j.value("dirrot", Point(0, 0, 0)); // predefined axis of rotation
     dirrot.normalize();                         // make sure dirrot is a unit-vector
     dprot = j.at("dprot");
     spread = j.value("spread", true);
-<<<<<<< HEAD
     probability = j.value("probability",1.0);
-    names = j.at("molecules").get<decltype(names)>(); // molecule names
-    ids = names2ids(molecules, names);                // names --> molids
-    index.clear();
-    for (auto &g : spc.groups)            // loop over all groups
-        if (not g.atomic)                 // only molecular groups
-            if (g.size() == g.capacity()) // only active particles
-                if (std::find(ids.begin(), ids.end(), g.id) != ids.end())
-                    index.push_back(&g - &spc.groups.front());
-    if (repeat < 0)
-        repeat = index.size();
-=======
     molecule_names = j.at("molecules").get<decltype(molecule_names)>(); // molecule names
     molids = names2ids(molecules, molecule_names);                      // names --> molids
 
     updateMoleculeIndex();
 
     repeat = std::max<size_t>(1, molecule_index.size());
->>>>>>> 280ad6cd
 
     // read satellite ids (molecules NOT to be considered as cluster centers)
     auto satnames = j.value("satellites", std::vector<std::string>()); // molecule names
