--- conflicted
+++ resolved
@@ -1769,11 +1769,7 @@
     auto group_group_energy = [&](auto index1, auto index2) -> double {
         const Group& group1 = spc.groups[index1];
         const Group& group2 = spc.groups[index2];
-<<<<<<< HEAD
-        if ((group1.id == molid1 & group2.id == molid2) | (group1.id == molid2 & group2.id == molid1)) {
-=======
         if (((group1.id == molid1) & (group2.id == molid2)) | ((group1.id == molid2) & (group2.id == molid1))) {
->>>>>>> ba71d67c
             setExprParameters(group1, group2);
             return expr->operator()();
         }
