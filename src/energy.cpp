
#include "mpi.h"
#include "energy.h"
#include "penalty.h"
#include "potentials.h"
#include "externalpotential.h"

namespace Faunus {
namespace Energy {

void Energybase::to_json(json &) const {}

void Energybase::sync(Energybase *, Change &) {}

void Energybase::init() {}

void to_json(json &j, const Energybase &base) {
    assert(not base.name.empty());
    if (base.timer)
        j["relative time"] = base.timer.result();
    if (not base.cite.empty())
        j[base.name]["reference"] = base.cite;
    base.to_json(j[base.name]);
}

void EwaldData::update(const Point &box) {
    L = box;
    int kcc = std::ceil(kc);
    check_k2_zero = 0.1 * std::pow(2 * pc::pi / L.maxCoeff(), 2);
    int kVectorsLength = (2 * kcc + 1) * (2 * kcc + 1) * (2 * kcc + 1) - 1;
    if (kVectorsLength == 0) {
        kVectors.resize(3, 1);
        Aks.resize(1);
        kVectors.col(0) = Point(1, 0, 0); // Just so it is not the zero-vector
        Aks[0] = 0;
        kVectorsInUse = 1;
        Qion.resize(1);
        Qdip.resize(1);
    } else {
        double kc2 = kc * kc;
        kVectors.resize(3, kVectorsLength);
        Aks.resize(kVectorsLength);
        kVectorsInUse = 0;
        kVectors.setZero();
        Aks.setZero();
        int startValue = 1 - int(ipbc);
        for (int kx = 0; kx <= kcc; kx++) {
            double dkx2 = double(kx * kx);
            for (int ky = -kcc * startValue; ky <= kcc; ky++) {
                double dky2 = double(ky * ky);
                for (int kz = -kcc * startValue; kz <= kcc; kz++) {
                    double factor = 1.0;
<<<<<<< HEAD
                    if (kx > 0) // optimization of PBC Ewald (and always the case for IPBC Ewald)
=======
                    if (kx > 0) // missing && ipbc?
>>>>>>> 71248be3
                        factor *= 2;
                    if (ky > 0 && ipbc) // only for IPBC Ewald
                        factor *= 2;
                    if (kz > 0 && ipbc) // only for IPBC Ewald
                        factor *= 2;
                    double dkz2 = double(kz * kz);
                    Point kv = 2 * pc::pi * Point(kx / L.x(), ky / L.y(), kz / L.z());
                    double k2 = kv.dot(kv) + kappa2; // last term is only for Yukawa-Ewald
                    if (k2 < check_k2_zero) // Check if k2 != 0
                        continue;
                    if (spherical_sum)
                        if ((dkx2 / kc2) + (dky2 / kc2) + (dkz2 / kc2) > 1)
                            continue;
                    kVectors.col(kVectorsInUse) = kv;
                    Aks[kVectorsInUse] = factor * std::exp(-k2 / (4 * alpha * alpha)) / k2;
                    kVectorsInUse++;
                }
            }
        }
        Qion.resize(kVectorsInUse);
        Qdip.resize(kVectorsInUse);
        Aks.conservativeResize(kVectorsInUse);
        kVectors.conservativeResize(3, kVectorsInUse);
    }
}

EwaldData::EwaldData(const json &j) {
    alpha = j.at("alpha");
    rc = j.at("cutoff");
    kc = j.at("kcutoff");
    ipbc = j.value("ipbc", false);
    spherical_sum = j.value("spherical_sum", true);
    lB = pc::lB(j.at("epsr"));
    eps_surf = j.value("epss", 0.0);
    const_inf = (eps_surf < 1) ? 0 : 1; // if unphysical (<1) use epsr infinity for surrounding medium
    kappa = j.value("kappa", 0.0);
    kappa2 = kappa * kappa;
}

void to_json(json &j, const EwaldData &d) {
    j = {{"lB", d.lB},
         {"ipbc", d.ipbc},
         {"epss", d.eps_surf},
         {"alpha", d.alpha},
         {"cutoff", d.rc},
         {"kcutoff", d.kc},
         {"wavefunctions", d.kVectors.cols()},
         {"spherical_sum", d.spherical_sum},
         {"kappa", d.kappa}};
}

double Example2D::energy(Change &) {
    double s = 1 + std::sin(2 * pc::pi * i.x()) + std::cos(2 * pc::pi * i.y());
    if (i.x() >= -2.00 && i.x() <= -1.25)
        return 1 * s;
    if (i.x() >= -1.25 && i.x() <= -0.25)
        return 2 * s;
    if (i.x() >= -0.25 && i.x() <= 0.75)
        return 3 * s;
    if (i.x() >= 0.75 && i.x() <= 1.75)
        return 4 * s;
    if (i.x() >= 1.75 && i.x() <= 2.00)
        return 5 * s;
    return 1e10;
}
Example2D::Example2D(const json &, Space &spc) : i(spc.p.at(0).pos) { name = "Example2D"; }

double ContainerOverlap::energy(Change &change) {
    // if (spc.geo.type not_eq Geometry::CUBOID) // cuboid have PBC in all directions
    if (change) {
        // all groups have been updated
        if (change.dV or change.all) {
            for (auto &g : spc.groups) // loop over *all* groups in system
                for (auto &p : g)      // loop over *all* active particles in group
                    if (spc.geo.collision(p.pos))
                        return pc::infty;
            return 0;
        }

        // only a subset of groups have been updated
        for (auto &d : change.groups) {
            auto &g = spc.groups[d.index];
            // all atoms were updated
            if (d.all) {
                for (auto &p : g) // loop over *all* active particles in group
                    if (spc.geo.collision(p.pos))
                        return pc::infty;
            } else
                // only a subset of atoms were updated
                for (int i : d.atoms) // loop over specific atoms
                    if (spc.geo.collision((g.begin() + i)->pos))
                        return pc::infty;
        }
    }
    return 0;
}

<<<<<<< HEAD
=======
// Remove?
/*
>>>>>>> 71248be3
SelfEnergy::SelfEnergy(const json &j, Space &spc) : spc(spc) {
    name = "selfenergy";
    type = j.at("type");
    rc = j.at("cutoff");
    epsr = j.at("epsr");
    lB = pc::lB(epsr);

    selfenergy_ion_prefactor = 0.0;
    selfenergy_dipole_prefactor = 0.0;
    if (type == "reactionfield") {
        epsrf = j.at("epsrf");
        selfenergy_ion_prefactor = 1.5 * epsrf / (2.0 * epsrf + epsr); // Correct?!, see Eq.14 in DOI: 10.1021/jp510612w
        selfenergy_dipole_prefactor = 2.0*(epsr - epsrf)/(2.0*epsrf + epsr); // Preliminary, needs to be checked!
    }
    if (type == "fanourgakis") {
        selfenergy_ion_prefactor = -0.875;
        selfenergy_dipole_prefactor = 0.0;
    }
    if (type == "poisson") {
        C = j.at("C");
        D = j.at("D");
        selfenergy_ion_prefactor = -double(C+D)/double(C);
        selfenergy_dipole_prefactor = 0.0; // check this!
    }
    if (type == "yukawapoisson") {
        C = j.at("C");
        D = j.at("D");
        kappa = j.at("kappa");
        selfenergy_ion_prefactor = -double(C+D)/double(C);
        selfenergy_dipole_prefactor = 0.0; // check this!
    }
    if (type == "yukawa") {
        kappa = j.at("kappa");
        selfenergy_ion_prefactor = 0.0; // check this!
        selfenergy_dipole_prefactor = 0.0; // check this!
    }
    if (type == "qpotential" || type == "q2potential") {
        selfenergy_ion_prefactor = -1.0;
        selfenergy_dipole_prefactor = -1.0;
    }
    if (type == "fennell") {
        alpha = j.at("alpha");
        selfenergy_ion_prefactor = -(erfc(alpha*rc) + alpha*rc / sqrt(pc::pi) * (1.0 + exp(-alpha*alpha*rc*rc)));
        selfenergy_dipole_prefactor = -0.5*( erfc(alpha*rc) + 2.0*alpha*rc/sqrt(pc::pi)*exp(-alpha*alpha*rc*rc) +
(4.0/3.0)*pow(alpha*rc,3.0)/sqrt(pc::pi) );
    }
    if (type == "wolf") {
        alpha = j.at("alpha");
        selfenergy_ion_prefactor = -0.5*(erfc(alpha*rc) + 2.0*alpha*rc / sqrt(pc::pi));
        selfenergy_dipole_prefactor = -0.5*( erfc(alpha*rc) + 2.0*alpha*rc/sqrt(pc::pi)*exp(-alpha*alpha*rc*rc) +
(4.0/3.0)*pow(alpha*rc,3.0)/sqrt(pc::pi) );
    }
    if (type == "ewald") {
        alpha = j.at("alpha");
        selfenergy_ion_prefactor = -alpha*rc/std::sqrt(pc::pi);
        selfenergy_dipole_prefactor = -2.0*pow(alpha*rc,3.0)/3.0/std::sqrt(pc::pi);
    }
}

double SelfEnergy::energy(Change &change) {
    double Eq = 0;
    double Emu = 0;
    if (change.dN)
        for (auto cg : change.groups) {
            auto g = spc.groups.at(cg.index);
            for (auto i : cg.atoms)
                if (i < g.size()) {
                    Eq += std::pow((g.begin() + i)->charge, 2);
                    Emu += std::pow((g.begin() + i)->getExt().mulen, 2);
                }
        }
    else if (change.all and not change.dV)
        for (auto g : spc.groups)
            for (auto i : g) {
                Eq += i.charge * i.charge;
                Emu += i.getExt().mulen * i.getExt().mulen;
            }
    return ( selfenergy_ion_prefactor * Eq / rc + selfenergy_dipole_prefactor*Emu/pow(rc,3.0) )*lB;
}*/

// ------------- ParticleSelfEnergy ---------------

<<<<<<< HEAD
ParticleSelfEnergy::ParticleSelfEnergy(Space &spc, Potential::PairPotentialBase &pairpot)
    : spc(spc), pairpot(pairpot){};

double ParticleSelfEnergy::energy(Change &change) {
    double u = 0;
    if (change.dN)
        for (auto &cg : change.groups) {
            auto &g = spc.groups.at(cg.index);
            for (auto i : cg.atoms)
                if (i < g.size())
                    u += pairpot.selfEnergy(*(g.begin() + i));
        }
    else if (change.all and not change.dV)
        for (auto &g : spc.groups)
            for (auto &i : g)
                u += pairpot.selfEnergy(i);
=======
ParticleSelfEnergy::ParticleSelfEnergy(Space &spc, std::function<double(Particle &)> selfEnergy)
    : spc(spc), selfEnergy(selfEnergy) {
    name = "selfenergy";
#ifndef NDEBUG
    // test if self energy can be called
    Particle myparticle;
    if (this->selfEnergy)
        this->selfEnergy(myparticle);
#endif
}

double ParticleSelfEnergy::energy(Change &change) {
    double u = 0;
    if (selfEnergy) {
        if (change.dN)
            for (auto &cg : change.groups) {
                auto &g = spc.groups.at(cg.index);
                for (auto i : cg.atoms)
                    if (i < g.size())
                        u += selfEnergy(*(g.begin() + i));
            }
        else if (change.all and not change.dV)
            for (auto &g : spc.groups)
                for (auto &i : g)
                    u += selfEnergy(i);
    }
>>>>>>> 71248be3
    return u;
}

void ParticleSelfEnergy::sync(Energybase *basePtr, Change &change) {
    if (change.all) {
        auto other = dynamic_cast<decltype(this)>(basePtr);
        assert(other);
        selfEnergy = other->selfEnergy;
    }
}

// ------------- Isobaric ---------------

Isobaric::Isobaric(const json &j, Space &spc) : spc(spc) {
    name = "isobaric";
    cite = "Frenkel & Smith 2nd Ed (Eq. 5.4.13)";
    P = j.value("P/mM", 0.0) * 1.0_mM;
    if (P < 1e-10) {
        P = j.value("P/Pa", 0.0) * 1.0_Pa;
        if (P < 1e-10)
            P = j.at("P/atm").get<double>() * 1.0_atm;
    }
}
double Isobaric::energy(Change &change) {
    if (change.dV || change.all || change.dN) {
        double V = spc.geo.getVolume();
        size_t N = 0;
        for (auto &g : spc.groups) {
            if (!g.empty()) {
                if (g.atomic)
                    N += g.size();
                else
                    N++;
            }
        }
        return P * V - (N + 1) * std::log(V);
    } else
        return 0;
}
void Isobaric::to_json(json &j) const {
    j["P/atm"] = P / 1.0_atm;
    j["P/mM"] = P / 1.0_mM;
    j["P/Pa"] = P / 1.0_Pa;
    _roundjson(j, 5);
}

Constrain::Constrain(const json &j, Space &spc) {
    using namespace Faunus::ReactionCoordinate;
    name = "constrain";
    type = j.at("type").get<std::string>();
    rc = ReactionCoordinate::createReactionCoordinate({{type, j}}, spc);
}

double Constrain::energy(Change &change) {
    if (change) {
        double val = (*rc)();     // calculate reaction coordinate
        if (not rc->inRange(val)) // is it within allowed range?
            return pc::infty;     // if not, return infinite energy
    }
    return 0;
}
void Constrain::to_json(json &j) const {
    j = json(*rc).at(type);
    j.erase("resolution");
    j["type"] = type;
}
void Bonded::update_intra() {
    using namespace Potential;
    intra.clear();
    for (size_t i = 0; i < spc.groups.size(); i++) {
        auto &group = spc.groups.at(i);
        for (auto &bond : molecules.at(group.id).bonds) {
            intra[i].push_back(bond->clone()); // deep copy BondData from MoleculeData
            intra[i].back()->shift(std::distance(spc.p.begin(), group.begin()));
            Potential::setBondEnergyFunction(intra[i].back(), spc.p);
        }
    }
}
double Bonded::sum_energy(const Bonded::BondVector &bonds) const {
    double energy = 0;
    for (auto &bond : bonds) {
        assert(bond->hasEnergyFunction());
        energy += bond->energy(spc.geo.getDistanceFunc());
    }
    return energy;
}
double Bonded::sum_energy(const Bonded::BondVector &bonds, const std::vector<int> &particles_ndx) const {
    double energy = 0;
    // outer loop over bonds to ensure that each bond is counted at most once
    for (auto &bond : bonds) {
        for (auto particle_ndx : particles_ndx) {
            if (std::find(bond->index.begin(), bond->index.end(), particle_ndx) != bond->index.end()) {
                assert(bond->hasEnergyFunction());
                energy += bond->energy(spc.geo.getDistanceFunc());
                break; // count each interaction at most once
            }
        }
    }
    return energy;
}
Bonded::Bonded(const json &j, Space &spc) : spc(spc) {
    name = "bonded";
    update_intra();
    if (j.is_object())
        if (j.count("bondlist") == 1)
            inter = j["bondlist"].get<BondVector>();
    for (auto &i : inter) // set all energy functions
        Potential::setBondEnergyFunction(i, spc.p);
}
void Bonded::to_json(json &j) const {
    if (!inter.empty())
        j["bondlist"] = inter;
    if (!intra.empty()) {
        json &_j = j["bondlist-intramolecular"];
        _j = json::array();
        for (auto &i : intra)
            for (auto &b : i.second)
                _j.push_back(b);
    }
}
double Bonded::energy(Change &change) {
    double energy = 0;
    if (change) {
        energy += sum_energy(inter); // energy of inter-molecular bonds

        if (change.all || change.dV) {              // compute all active groups
            for (auto &i : intra) {                 // energies of intra-molecular bonds
                if (!spc.groups[i.first].empty()) { // add only if group is active
                    energy += sum_energy(i.second);
                }
            }
        } else { // compute only the affected groups
            for (auto &group : change.groups) {
                auto &intra_group = intra[group.index];
                if (group.internal) {
                    if (group.all) { // all internal positions updated
                        if (not spc.groups[group.index].empty())
                            energy += sum_energy(intra_group);
                    } else { // only partial update of affected atoms
                        std::vector<int> atoms_ndx;
                        // an offset is the index of the first particle in the group
                        int offset = std::distance(spc.p.begin(), spc.groups[group.index].begin());
                        // add an offset to the group atom indices to get the absolute indices
                        std::transform(group.atoms.begin(), group.atoms.end(), std::back_inserter(atoms_ndx),
                                       [offset](int i) { return i + offset; });
                        energy += sum_energy(intra_group, atoms_ndx);
                    }
                }
            }
        } // for-loop over groups
    }
    return energy;
}

//---------- Hamiltonian ------------

void Hamiltonian::to_json(json &j) const {
    for (auto i : this->vec)
        j.push_back(*i);
}
void Hamiltonian::addEwald(const json &j, Space &spc) {
    if (j.count("coulomb") == 1)
        if (j["coulomb"].count("type") == 1)
            if (j["coulomb"].at("type") == "ewald")
                push_back<Energy::Ewald<>>(j["coulomb"], spc);
}
void Hamiltonian::addSelfEnergy(const json &j, Space &spc) {
    std::vector<std::string> methods = {"qpotential", "fanourgakis", "wolf", "fennell", "reactionfield", "poisson", "yonezawa", "yukawapoisson", "yukawa"};
    if (j.count("coulomb") == 1)
        if (j["coulomb"].count("type") == 1)
            if (std::find(methods.begin(), methods.end(), j["coulomb"].at("type")) != methods.end())
                push_back<Energy::SelfEnergy>(j["coulomb"], spc);
}
Hamiltonian::Hamiltonian(Space &spc, const json &j) {
    using namespace Potential;

    typedef CombinedPairPotential<CoulombGalore, LennardJones> CoulombLJ;
    typedef CombinedPairPotential<CoulombGalore, HardSphere> CoulombHS;
    typedef CombinedPairPotential<CoulombGalore, WeeksChandlerAndersen> CoulombWCA;
    typedef CombinedPairPotential<Coulomb, WeeksChandlerAndersen> PrimitiveModelWCA;
    typedef CombinedPairPotential<Coulomb, HardSphere> PrimitiveModel;

    if (not j.is_array())
        throw std::runtime_error("json array expected for energy");

    name = "hamiltonian";

    // add container overlap energy for non-cuboidal geometries
    if (spc.geo.type not_eq Geometry::CUBOID)
        push_back<Energy::ContainerOverlap>(spc);

    for (auto &m : j) { // loop over move list
        size_t oldsize = vec.size();
<<<<<<< HEAD
        bool have_nonbonded = false;
        for (auto it = m.begin(); it != m.end(); ++it) {
=======
        for (auto it : m.items()) {
>>>>>>> 71248be3
            try {
                if (it.key().find("nonbonded") != std::string::npos)
                    have_nonbonded = true;

                if (it.key() == "nonbonded_coulomblj")
                    push_back<Energy::Nonbonded<CoulombLJ>>(it.value(), spc);

<<<<<<< HEAD
                if (it.key() == "nonbonded_coulomblj_EM")
                    push_back<Energy::NonbondedCached<CoulombLJ>>(it.value(), spc);

                if (it.key() == "nonbonded")
                    push_back<Energy::Nonbonded<TabulatedPotential>>(it.value(), spc);

                if (it.key() == "nonbonded_exact")
                    push_back<Energy::Nonbonded<FunctorPotential>>(it.value(), spc);

                if (it.key() == "nonbonded_cached")
                    push_back<Energy::NonbondedCached<TabulatedPotential>>(it.value(), spc);

                if (it.key() == "nonbonded_coulombwca")
                    push_back<Energy::Nonbonded<CoulombWCA>>(it.value(), spc);

                if (it.key() == "nonbonded_pm" or it.key() == "nonbonded_coulombhs")
                    push_back<Energy::Nonbonded<PrimitiveModel>>(it.value(), spc);

                if (it.key() == "nonbonded_pmwca")
                    push_back<Energy::Nonbonded<PrimitiveModelWCA>>(it.value(), spc);
=======
                else if (it.key() == "nonbonded_coulomblj_EM")
                    push_back<Energy::NonbondedCached<CoulombLJ>>(it.value(), spc, *this);

                else if (it.key() == "nonbonded_splined")
                    push_back<Energy::Nonbonded<TabulatedPotential>>(it.value(), spc, *this);

                else if (it.key() == "nonbonded" or it.key() == "nonbonded_exact")
                    push_back<Energy::Nonbonded<FunctorPotential>>(it.value(), spc, *this);

                else if (it.key() == "nonbonded_cached")
                    push_back<Energy::NonbondedCached<TabulatedPotential>>(it.value(), spc, *this);

                else if (it.key() == "nonbonded_coulombwca")
                    push_back<Energy::Nonbonded<CoulombWCA>>(it.value(), spc, *this);

                else if (it.key() == "nonbonded_pm" or it.key() == "nonbonded_coulombhs")
                    push_back<Energy::Nonbonded<PrimitiveModel>>(it.value(), spc, *this);

                else if (it.key() == "nonbonded_pmwca")
                    push_back<Energy::Nonbonded<PrimitiveModelWCA>>(it.value(), spc, *this);

                // this should be moved into `Nonbonded` and added when appropriate
                // Nonbonded now has access to Hamiltonian (*this) and can therefore
                // add energy terms
                addEwald(it.value(), spc); // add reciprocal Ewald terms if appropriate
>>>>>>> 71248be3

                if (it.key() == "bonded")
                    push_back<Energy::Bonded>(it.value(), spc);

                else if (it.key() == "customexternal")
                    push_back<Energy::CustomExternal>(it.value(), spc);

                else if (it.key() == "akesson")
                    push_back<Energy::ExternalAkesson>(it.value(), spc);

                else if (it.key() == "confine")
                    push_back<Energy::Confine>(it.value(), spc);

                else if (it.key() == "constrain")
                    push_back<Energy::Constrain>(it.value(), spc);

                else if (it.key() == "example2d")
                    push_back<Energy::Example2D>(it.value(), spc);

                else if (it.key() == "isobaric")
                    push_back<Energy::Isobaric>(it.value(), spc);

                else if (it.key() == "penalty")
#ifdef ENABLE_MPI
                    push_back<Energy::PenaltyMPI>(it.value(), spc);
#else
                    push_back<Energy::Penalty>(it.value(), spc);
#endif
#ifdef ENABLE_POWERSASA
                else if (it.key() == "sasa")
                    push_back<Energy::SASAEnergy>(it.value(), spc);
#endif
                // additional energies go here...

<<<<<<< HEAD
                addEwald(it.value(), spc); // add reciprocal Ewald terms if appropriate

                addSelfEnergy(it.value(), spc); // add self-term of electrostatic potential if appropriate

                if (it.key() == "maxenergy") {
=======
                else if (it.key() == "maxenergy") {
>>>>>>> 71248be3
                    maxenergy = it.value().get<double>();
                    continue;
                }

                if (vec.size() == oldsize)
                    throw std::runtime_error("unknown term");

            } catch (std::exception &e) {
                throw std::runtime_error("Error adding energy '" + it.key() + "': " + e.what() + usageTip[it.key()]);
            }
        } // end of loop over energy input terms
    }
}
double Hamiltonian::energy(Change &change) {
    double du = 0;
    for (auto i : this->vec) { // loop over terms in Hamiltonian
        i->key = key;
        i->timer.start(); // time each term
        du += i->energy(change);
        i->timer.stop();
        if (du >= maxenergy)
            break; // stop summing energies
    }
    return du;
}
void Hamiltonian::init() {
    for (auto i : this->vec)
        i->init();
}
void Hamiltonian::sync(Energybase *basePtr, Change &change) {
    auto other = dynamic_cast<decltype(this)>(basePtr);
    if (other)
        if (other->size() == size()) {
            for (size_t i = 0; i < size(); i++)
                this->vec[i]->sync(other->vec[i].get(), change);
            return;
        }
    throw std::runtime_error("hamiltonian mismatch");
}
void SASAEnergy::updateSASA(const ParticleVector &p) {
    assert(ps != nullptr);
    radii.resize(p.size());
    std::transform(p.begin(), p.end(), radii.begin(),
                   [this](auto &a) { return atoms[a.id].sigma * 0.5 + this->probe; });

    ps->update_coords(spc.positions(), radii); // slowest step!

    for (size_t i = 0; i < p.size(); i++) {
        auto &a = atoms[p[i].id];
        if (std::fabs(a.tfe) > 1e-9 || std::fabs(a.tension) > 1e-9)
            ps->calc_sasa_single(i);
    }
    sasa = ps->getSasa();
    assert(sasa.size() == p.size());
}
void SASAEnergy::to_json(json &j) const {
    using namespace u8;
    j["molarity"] = conc / 1.0_molar;
    j["radius"] = probe / 1.0_angstrom;
    j[bracket("SASA") + "/" + angstrom + squared] = avgArea.avg() / 1.0_angstrom;
    _roundjson(j, 5); // set json output precision
}
void SASAEnergy::sync(Energybase *basePtr, Change &c) {
    auto other = dynamic_cast<decltype(this)>(basePtr);
    if (other) {
        if (c.all || c.dV) {
            radii = other->radii;
            sasa = other->sasa;
        } else {
            for (auto &d : c.groups) {
                int offset = std::distance(spc.p.begin(), spc.groups.at(d.index).begin());
                for (int j : d.atoms) {
                    int i = j + offset;
                    radii[i] = other->radii[i];
                    sasa[i] = other->sasa[i];
                }
            }
        }
    }
}
SASAEnergy::SASAEnergy(const json &j, Space &spc) : spc(spc) {
    name = "sasa";
    cite = "doi:10.1002/jcc.21844";
    probe = j.value("radius", 1.4) * 1.0_angstrom;
    conc = j.at("molarity").get<double>() * 1.0_molar;
    init();
}
void SASAEnergy::init() {
    radii.resize(spc.p.size());
    std::transform(spc.p.begin(), spc.p.end(), radii.begin(),
                   [this](auto &a) { return atoms[a.id].sigma * 0.5 + this->probe; });

    if (ps == nullptr)
        ps = std::make_shared<POWERSASA::PowerSasa<double, Point>>(spc.positions(), radii);
    updateSASA(spc.p);
}
double SASAEnergy::energy(Change &) {
    double u = 0, A = 0;
    /*
     * ideally we want to call `update` only if `key==NEW` but
     * syncronising the PowerSasa object is difficult since it's
     * non-copyable.
     */
    updateSASA(spc.p); // ideally we want
    for (size_t i = 0; i < spc.p.size(); ++i) {
        auto &a = atoms[spc.p[i].id];
        u += sasa[i] * (a.tension + conc * a.tfe);
        A += sasa[i];
    }
    avgArea += A; // sample average area for accepted confs. only
    return u;
}
} // end of namespace Energy
} // end of namespace Faunus<|MERGE_RESOLUTION|>--- conflicted
+++ resolved
@@ -50,11 +50,7 @@
                 double dky2 = double(ky * ky);
                 for (int kz = -kcc * startValue; kz <= kcc; kz++) {
                     double factor = 1.0;
-<<<<<<< HEAD
                     if (kx > 0) // optimization of PBC Ewald (and always the case for IPBC Ewald)
-=======
-                    if (kx > 0) // missing && ipbc?
->>>>>>> 71248be3
                         factor *= 2;
                     if (ky > 0 && ipbc) // only for IPBC Ewald
                         factor *= 2;
@@ -152,111 +148,6 @@
     return 0;
 }
 
-<<<<<<< HEAD
-=======
-// Remove?
-/*
->>>>>>> 71248be3
-SelfEnergy::SelfEnergy(const json &j, Space &spc) : spc(spc) {
-    name = "selfenergy";
-    type = j.at("type");
-    rc = j.at("cutoff");
-    epsr = j.at("epsr");
-    lB = pc::lB(epsr);
-
-    selfenergy_ion_prefactor = 0.0;
-    selfenergy_dipole_prefactor = 0.0;
-    if (type == "reactionfield") {
-        epsrf = j.at("epsrf");
-        selfenergy_ion_prefactor = 1.5 * epsrf / (2.0 * epsrf + epsr); // Correct?!, see Eq.14 in DOI: 10.1021/jp510612w
-        selfenergy_dipole_prefactor = 2.0*(epsr - epsrf)/(2.0*epsrf + epsr); // Preliminary, needs to be checked!
-    }
-    if (type == "fanourgakis") {
-        selfenergy_ion_prefactor = -0.875;
-        selfenergy_dipole_prefactor = 0.0;
-    }
-    if (type == "poisson") {
-        C = j.at("C");
-        D = j.at("D");
-        selfenergy_ion_prefactor = -double(C+D)/double(C);
-        selfenergy_dipole_prefactor = 0.0; // check this!
-    }
-    if (type == "yukawapoisson") {
-        C = j.at("C");
-        D = j.at("D");
-        kappa = j.at("kappa");
-        selfenergy_ion_prefactor = -double(C+D)/double(C);
-        selfenergy_dipole_prefactor = 0.0; // check this!
-    }
-    if (type == "yukawa") {
-        kappa = j.at("kappa");
-        selfenergy_ion_prefactor = 0.0; // check this!
-        selfenergy_dipole_prefactor = 0.0; // check this!
-    }
-    if (type == "qpotential" || type == "q2potential") {
-        selfenergy_ion_prefactor = -1.0;
-        selfenergy_dipole_prefactor = -1.0;
-    }
-    if (type == "fennell") {
-        alpha = j.at("alpha");
-        selfenergy_ion_prefactor = -(erfc(alpha*rc) + alpha*rc / sqrt(pc::pi) * (1.0 + exp(-alpha*alpha*rc*rc)));
-        selfenergy_dipole_prefactor = -0.5*( erfc(alpha*rc) + 2.0*alpha*rc/sqrt(pc::pi)*exp(-alpha*alpha*rc*rc) +
-(4.0/3.0)*pow(alpha*rc,3.0)/sqrt(pc::pi) );
-    }
-    if (type == "wolf") {
-        alpha = j.at("alpha");
-        selfenergy_ion_prefactor = -0.5*(erfc(alpha*rc) + 2.0*alpha*rc / sqrt(pc::pi));
-        selfenergy_dipole_prefactor = -0.5*( erfc(alpha*rc) + 2.0*alpha*rc/sqrt(pc::pi)*exp(-alpha*alpha*rc*rc) +
-(4.0/3.0)*pow(alpha*rc,3.0)/sqrt(pc::pi) );
-    }
-    if (type == "ewald") {
-        alpha = j.at("alpha");
-        selfenergy_ion_prefactor = -alpha*rc/std::sqrt(pc::pi);
-        selfenergy_dipole_prefactor = -2.0*pow(alpha*rc,3.0)/3.0/std::sqrt(pc::pi);
-    }
-}
-
-double SelfEnergy::energy(Change &change) {
-    double Eq = 0;
-    double Emu = 0;
-    if (change.dN)
-        for (auto cg : change.groups) {
-            auto g = spc.groups.at(cg.index);
-            for (auto i : cg.atoms)
-                if (i < g.size()) {
-                    Eq += std::pow((g.begin() + i)->charge, 2);
-                    Emu += std::pow((g.begin() + i)->getExt().mulen, 2);
-                }
-        }
-    else if (change.all and not change.dV)
-        for (auto g : spc.groups)
-            for (auto i : g) {
-                Eq += i.charge * i.charge;
-                Emu += i.getExt().mulen * i.getExt().mulen;
-            }
-    return ( selfenergy_ion_prefactor * Eq / rc + selfenergy_dipole_prefactor*Emu/pow(rc,3.0) )*lB;
-}*/
-
-// ------------- ParticleSelfEnergy ---------------
-
-<<<<<<< HEAD
-ParticleSelfEnergy::ParticleSelfEnergy(Space &spc, Potential::PairPotentialBase &pairpot)
-    : spc(spc), pairpot(pairpot){};
-
-double ParticleSelfEnergy::energy(Change &change) {
-    double u = 0;
-    if (change.dN)
-        for (auto &cg : change.groups) {
-            auto &g = spc.groups.at(cg.index);
-            for (auto i : cg.atoms)
-                if (i < g.size())
-                    u += pairpot.selfEnergy(*(g.begin() + i));
-        }
-    else if (change.all and not change.dV)
-        for (auto &g : spc.groups)
-            for (auto &i : g)
-                u += pairpot.selfEnergy(i);
-=======
 ParticleSelfEnergy::ParticleSelfEnergy(Space &spc, std::function<double(Particle &)> selfEnergy)
     : spc(spc), selfEnergy(selfEnergy) {
     name = "selfenergy";
@@ -283,7 +174,6 @@
                 for (auto &i : g)
                     u += selfEnergy(i);
     }
->>>>>>> 71248be3
     return u;
 }
 
@@ -477,12 +367,7 @@
 
     for (auto &m : j) { // loop over move list
         size_t oldsize = vec.size();
-<<<<<<< HEAD
-        bool have_nonbonded = false;
-        for (auto it = m.begin(); it != m.end(); ++it) {
-=======
         for (auto it : m.items()) {
->>>>>>> 71248be3
             try {
                 if (it.key().find("nonbonded") != std::string::npos)
                     have_nonbonded = true;
@@ -490,28 +375,6 @@
                 if (it.key() == "nonbonded_coulomblj")
                     push_back<Energy::Nonbonded<CoulombLJ>>(it.value(), spc);
 
-<<<<<<< HEAD
-                if (it.key() == "nonbonded_coulomblj_EM")
-                    push_back<Energy::NonbondedCached<CoulombLJ>>(it.value(), spc);
-
-                if (it.key() == "nonbonded")
-                    push_back<Energy::Nonbonded<TabulatedPotential>>(it.value(), spc);
-
-                if (it.key() == "nonbonded_exact")
-                    push_back<Energy::Nonbonded<FunctorPotential>>(it.value(), spc);
-
-                if (it.key() == "nonbonded_cached")
-                    push_back<Energy::NonbondedCached<TabulatedPotential>>(it.value(), spc);
-
-                if (it.key() == "nonbonded_coulombwca")
-                    push_back<Energy::Nonbonded<CoulombWCA>>(it.value(), spc);
-
-                if (it.key() == "nonbonded_pm" or it.key() == "nonbonded_coulombhs")
-                    push_back<Energy::Nonbonded<PrimitiveModel>>(it.value(), spc);
-
-                if (it.key() == "nonbonded_pmwca")
-                    push_back<Energy::Nonbonded<PrimitiveModelWCA>>(it.value(), spc);
-=======
                 else if (it.key() == "nonbonded_coulomblj_EM")
                     push_back<Energy::NonbondedCached<CoulombLJ>>(it.value(), spc, *this);
 
@@ -537,7 +400,6 @@
                 // Nonbonded now has access to Hamiltonian (*this) and can therefore
                 // add energy terms
                 addEwald(it.value(), spc); // add reciprocal Ewald terms if appropriate
->>>>>>> 71248be3
 
                 if (it.key() == "bonded")
                     push_back<Energy::Bonded>(it.value(), spc);
@@ -572,15 +434,7 @@
 #endif
                 // additional energies go here...
 
-<<<<<<< HEAD
-                addEwald(it.value(), spc); // add reciprocal Ewald terms if appropriate
-
-                addSelfEnergy(it.value(), spc); // add self-term of electrostatic potential if appropriate
-
-                if (it.key() == "maxenergy") {
-=======
                 else if (it.key() == "maxenergy") {
->>>>>>> 71248be3
                     maxenergy = it.value().get<double>();
                     continue;
                 }
