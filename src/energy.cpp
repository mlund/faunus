--- conflicted
+++ resolved
@@ -88,15 +88,9 @@
                 "epsr": 1.0, "alpha": 0.894427190999916, "epss": 1.0,
                 "ncutoff": 11.0, "spherical_sum": true, "cutoff": 5.0})"_json);
 
-<<<<<<< HEAD
-    CHECK(data.policy == EwaldData::PBC);
-    CHECK(data.tinfoilSurrounding() == false);
-    CHECK(data.alpha == 0.894427190999916);
-=======
     CHECK_EQ(data.policy, EwaldData::PBC);
-    CHECK_EQ(data.const_inf, 1);
+    CHECK_EQ(data.tinfoilSurrounding(), false);
     CHECK_EQ(data.alpha, 0.894427190999916);
->>>>>>> c06a96b9
 
     // Check number of wave-vectors using PBC
     PolicyIonIon ionion;
@@ -161,34 +155,20 @@
         ewald_data.Aks.setZero();
         int start_value = 1;
         for (int nx = 0; nx <= n_cutoff_ceil; nx++) {
-<<<<<<< HEAD
-            const auto dnx2 = double(nx * nx);
-            const auto factor = (nx > 0) ? 2.0 : 1.0; // optimization of PBC Ewald (and
-                                                      // always the case for IPBC Ewald)
-            for (int ny = -n_cutoff_ceil * start_value; ny <= n_cutoff_ceil; ny++) {
-                const auto dny2 = double(ny * ny);
-=======
             auto dnx2 = double(nx * nx);
             double factor = (nx > 0) ? 2.0 : 1.0; // optimization of PBC Ewald (and
                                                   // always the case for IPBC Ewald)
             for (int ny = -n_cutoff_ceil * start_value; ny <= n_cutoff_ceil; ny++) {
                 auto dny2 = double(ny * ny);
->>>>>>> c06a96b9
                 for (int nz = -n_cutoff_ceil * start_value; nz <= n_cutoff_ceil; nz++) {
                     Point kv = 2 * pc::pi * Point(nx, ny, nz).cwiseQuotient(ewald_data.box_length);
                     const auto k2 = kv.squaredNorm() + ewald_data.kappa_squared; // last term is only for Yukawa-Ewald
                     if (k2 < ewald_data.check_k2_zero) {                         // Check if k2 != 0
                         continue;
-<<<<<<< HEAD
                     }
                     if (ewald_data.use_spherical_sum) {
                         const auto dnz2 = double(nz * nz);
                         if ((dnx2 + dny2 + dnz2) / nc2 > 1) {
-=======
-                    if (d.use_spherical_sum) {
-                        auto dnz2 = double(nz * nz);
-                        if ((dnx2 + dny2 + dnz2) / nc2 > 1)
->>>>>>> c06a96b9
                             continue;
                         }
                     }
@@ -273,38 +253,26 @@
     auto data = static_cast<EwaldData>(R"({
                 "epsr": 1.0, "alpha": 0.894427190999916, "epss": 1.0,
                 "ncutoff": 11.0, "spherical_sum": true, "cutoff": 5.0})"_json);
-    Change change;
-    change.everything = true;
+    Change c;
+    c.everything = true;
     data.policy = EwaldData::PBC;
 
     SUBCASE("PBC") {
         PolicyIonIon ionion;
         ionion.updateBox(data, spc.geometry.getLength());
         ionion.updateComplex(data, spc.groups);
-<<<<<<< HEAD
-        CHECK(ionion.selfEnergy(data, change, spc.groups) == Approx(-1.0092530088080642 * data.bjerrum_length));
-        CHECK(ionion.surfaceEnergy(data, change, spc.groups) == Approx(0.0020943951023931952 * data.bjerrum_length));
-        CHECK(ionion.reciprocalEnergy(data) == Approx(0.21303063979675319 * data.bjerrum_length));
-=======
         CHECK_EQ(ionion.selfEnergy(data, c, spc.groups), Approx(-1.0092530088080642 * data.bjerrum_length));
         CHECK_EQ(ionion.surfaceEnergy(data, c, spc.groups), Approx(0.0020943951023931952 * data.bjerrum_length));
         CHECK_EQ(ionion.reciprocalEnergy(data), Approx(0.21303063979675319 * data.bjerrum_length));
->>>>>>> c06a96b9
     }
 
     SUBCASE("PBCEigen") {
         PolicyIonIonEigen ionion;
         ionion.updateBox(data, spc.geometry.getLength());
         ionion.updateComplex(data, spc.groups);
-<<<<<<< HEAD
-        CHECK(ionion.selfEnergy(data, change, spc.groups) == Approx(-1.0092530088080642 * data.bjerrum_length));
-        CHECK(ionion.surfaceEnergy(data, change, spc.groups) == Approx(0.0020943951023931952 * data.bjerrum_length));
-        CHECK(ionion.reciprocalEnergy(data) == Approx(0.21303063979675319 * data.bjerrum_length));
-=======
         CHECK_EQ(ionion.selfEnergy(data, c, spc.groups), Approx(-1.0092530088080642 * data.bjerrum_length));
         CHECK_EQ(ionion.surfaceEnergy(data, c, spc.groups), Approx(0.0020943951023931952 * data.bjerrum_length));
         CHECK_EQ(ionion.reciprocalEnergy(data), Approx(0.21303063979675319 * data.bjerrum_length));
->>>>>>> c06a96b9
     }
 
     SUBCASE("IPBC") {
@@ -312,15 +280,9 @@
         data.policy = EwaldData::IPBC;
         ionion.updateBox(data, spc.geometry.getLength());
         ionion.updateComplex(data, spc.groups);
-<<<<<<< HEAD
-        CHECK(ionion.selfEnergy(data, change, spc.groups) == Approx(-1.0092530088080642 * data.bjerrum_length));
-        CHECK(ionion.surfaceEnergy(data, change, spc.groups) == Approx(0.0020943951023931952 * data.bjerrum_length));
-        CHECK(ionion.reciprocalEnergy(data) == Approx(0.0865107467 * data.bjerrum_length));
-=======
         CHECK_EQ(ionion.selfEnergy(data, c, spc.groups), Approx(-1.0092530088080642 * data.bjerrum_length));
         CHECK_EQ(ionion.surfaceEnergy(data, c, spc.groups), Approx(0.0020943951023931952 * data.bjerrum_length));
         CHECK_EQ(ionion.reciprocalEnergy(data), Approx(0.0865107467 * data.bjerrum_length));
->>>>>>> c06a96b9
     }
 
     // IPBCEigen is under construction
@@ -394,19 +356,11 @@
         data.Aks.setZero();
         int start_value = 0;
         for (int nx = 0; nx <= ncc; nx++) {
-<<<<<<< HEAD
-            const auto dnx2 = double(nx * nx);
-            double xfactor = (nx > 0) ? 2.0 : 1.0; // optimization of PBC Ewald
-            for (int ny = -ncc * start_value; ny <= ncc; ny++) {
-                const auto dny2 = double(ny * ny);
-                const auto yfactor = (ny > 0) ? 2.0 : 1.0; // optimization of PBC Ewald
-=======
             auto dnx2 = double(nx * nx);
             double xfactor = (nx > 0) ? 2.0 : 1.0; // optimization of PBC Ewald
             for (int ny = -ncc * start_value; ny <= ncc; ny++) {
                 auto dny2 = double(ny * ny);
                 double yfactor = (ny > 0) ? 2.0 : 1.0; // optimization of PBC Ewald
->>>>>>> c06a96b9
                 for (int nz = -ncc * start_value; nz <= ncc; nz++) {
                     double factor = xfactor * yfactor;
                     if (nz > 0) {
@@ -418,13 +372,8 @@
                         continue;
                     }
                     if (data.use_spherical_sum) {
-<<<<<<< HEAD
-                        const auto dnz2 = double(nz * nz);
-                        if ((dnx2 + dny2 + dnz2) / nc2 > 1) {
-=======
                         auto dnz2 = double(nz * nz);
                         if ((dnx2 + dny2 + dnz2) / nc2 > 1)
->>>>>>> c06a96b9
                             continue;
                         }
                     }
