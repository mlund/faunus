--- conflicted
+++ resolved
@@ -1297,12 +1297,7 @@
  */
 template <typename TPairEnergy, typename TPairingPolicy> class Nonbonded : public Energybase {
   protected:
-<<<<<<< HEAD
-    typedef BasicEnergyAccumulator<TPairEnergy> TAccumulator;
-    Space& spc;              //!< space to operate on
-=======
     const Space& spc;        //!< space to operate on
->>>>>>> 3b77b3ae
     TPairEnergy pair_energy; //!< a functor to compute non-bonded energy between two particles, see PairEnergy
     TPairingPolicy pairing;  //!< pairing policy to effectively sum up the pairwise additive non-bonded energy
     std::shared_ptr<EnergyAccumulatorBase>
