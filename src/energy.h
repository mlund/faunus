--- conflicted
+++ resolved
@@ -71,17 +71,6 @@
     EwaldData(const json &);                                   //!< Initialize from json
 };
 
-<<<<<<< HEAD
-void to_json(json &, const EwaldData &);
-
-#ifdef DOCTEST_LIBRARY_INCLUDED
-TEST_CASE("[Faunus] Ewald - EwaldData") {
-    using doctest::Approx;
-
-    EwaldData data(R"({
-                "ipbc": false, "epsr": 1.0, "alpha": 0.894427190999916, "epss": 1.0,
-                "ncutoff": 11.0, "spherical_sum": true, "cutoff": 5.0})"_json);
-=======
 NLOHMANN_JSON_SERIALIZE_ENUM(EwaldData::Policies, {
                                                       {EwaldData::INVALID, nullptr},
                                                       {EwaldData::PBC, "PBC"},
@@ -89,7 +78,6 @@
                                                       {EwaldData::IPBC, "IPBC"},
                                                       {EwaldData::IPBCEigen, "IPBCEigen"},
                                                   })
->>>>>>> f23f0db1
 
 void to_json(json &, const EwaldData &);
 
@@ -119,110 +107,6 @@
      * @param groups Vector of groups to represent
      * @return tuple with positions, charges
      */
-<<<<<<< HEAD
-    void updateComplex(EwaldData &data) const {
-        auto active = spc->activeParticles();
-        if (eigenopt) { // calculate using Eigen operations. Faster for large systems?
-            if(data.ipbc) {
-                auto pos = asEigenMatrix(active.begin().base(), active.end().base(), &Space::Tparticle::pos); //  N x 3
-                auto charge =
-                    asEigenVector(active.begin().base(), active.end().base(), &Space::Tparticle::charge); // N x 1
-                data.Qion.real() = ( data.kVectors.array().cwiseProduct(pos).array().cos().prod() * charge ).colwise().sum(); // see eq. 2 in doi:10/css8
-            } else {
-                auto pos = asEigenMatrix(active.begin().base(), active.end().base(), &Space::Tparticle::pos); //  N x 3
-                auto charge =
-                    asEigenVector(active.begin().base(), active.end().base(), &Space::Tparticle::charge); // N x 1
-                Eigen::MatrixXd kr = pos.matrix() * data.kVectors; // ( N x 3 ) * ( 3 x K ) = N x K
-                data.Qion.real() = (kr.array().cos().colwise() * charge).colwise().sum(); // real part of 'Q^q', see eq. 25 in ref.
-                data.Qion.imag() = kr.array().sin().colwise().sum();                      // imaginary part of 'Q^q', see eq. 25 in ref.
-            }
-        } else { // calculate using generic loops
-            for (int k = 0; k < data.kVectors.cols(); k++) {
-                const Point &kv = data.kVectors.col(k);
-                EwaldData::Tcomplex Q(0, 0);
-                if (data.ipbc)
-                    for (auto &i : active)
-                        Q += kv.cwiseProduct(i.pos).array().cos().prod() * i.charge; // see eq. 2 in doi:10/css8
-                else {
-                    for (auto &i : active) {
-                        double dot = kv.dot(i.pos);
-                        Q += i.charge * EwaldData::Tcomplex(std::cos(dot), std::sin(dot)); // 'Q^q', see eq. 25 in ref.
-                    }
-                }
-                data.Qion[k] = Q;
-            }
-        }
-    } //!< Update all k vectors
-
-    void updateComplex(EwaldData &data, Change &change) const {
-        assert(old != nullptr);
-        assert(spc->p.size() == old->p.size());
-        for (int k = 0; k < data.kVectors.cols(); k++) {
-            auto &Q = data.Qion[k];
-            Point q = data.kVectors.col(k);
-            if (data.ipbc) {
-                for (auto cg : change.groups) {
-                    auto g_new = spc->groups.at(cg.index);
-                    auto g_old = old->groups.at(cg.index);
-                    for (auto i : cg.atoms) {
-                        if (i < g_new.size())
-                            Q += q.cwiseProduct((g_new.begin() + i)->pos).array().cos().prod() *
-                                 (g_new.begin() + i)->charge;
-                        if (i < g_old.size())
-                            Q -= q.cwiseProduct((g_old.begin() + i)->pos).array().cos().prod() *
-                                 (g_old.begin() + i)->charge;
-                    }
-                }
-            } else {
-                for (auto cg : change.groups) {
-                    auto g_new = spc->groups.at(cg.index);
-                    auto g_old = old->groups.at(cg.index);
-                    for (auto i : cg.atoms) {
-                        if (i < g_new.size()) {
-                            double _new = q.dot((g_new.begin() + i)->pos);
-                            Q += (g_new.begin() + i)->charge * EwaldData::Tcomplex(std::cos(_new), std::sin(_new));
-                        }
-                        if (i < g_old.size()) {
-                            double _old = q.dot((g_old.begin() + i)->pos);
-                            Q -= (g_old.begin() + i)->charge * EwaldData::Tcomplex(std::cos(_old), std::sin(_old));
-                        }
-                    }
-                }
-            }
-        }
-    } //!< Optimized update of k subset. Require access to old positions through `old` pointer
-
-    // selfEnergies should be handled by the real-space pair-potential
-    // todo: this should not be used, but replaced by selfEnergy in PairPotential
-    double selfEnergy(const EwaldData &d, Change &change) {
-#ifndef NDEBUG
-        // std::cerr << "we should ideally not arrive here!\n";
-#endif
-        double Eq = 0;
-	double qs = 0;
-        if (change.dN) {
-            for (auto cg : change.groups) {
-                auto g = spc->groups.at(cg.index);
-                for (auto i : cg.atoms)
-                    if (i < g.size()) {
-                        Eq += std::pow((g.begin() + i)->charge, 2);
-			qs += (g.begin() + i)->charge;
-		    }
-            }
-        } else if (change.all and not change.dV) {
-            for (auto g : spc->groups)
-                for (auto i : g) {
-                    Eq += i.charge * i.charge;
-		    qs += i.charge;
-		}
-        }
-	double Vcc = -pc::pi / 2.0 / d.alpha / d.alpha / ( d.L[0] * d.L[1] * d.L[2] ) * qs * qs; // compensate with neutralizing background (if non-zero total charge in system)
-	double beta = d.kappa / (2.0 * d.alpha);
-	if( beta > 1e-6 )
-	    Vcc *= ( 1.0 - exp( -beta * beta ) ) / beta / beta; // same as above but for Yukawa-systems
-	return ( -d.alpha * Eq / std::sqrt(pc::pi) * (std::exp(-beta*beta) + std::sqrt(pc::pi) * beta * std::erf(beta)) + Vcc) * d.lB;
-	//return -d.alpha * Eq / std::sqrt(pc::pi) * d.lB;
-=======
     auto mapGroupsToEigen(Space::Tgvec &groups) const {
         for (auto &g : groups)
             if (g.size() != g.capacity())
@@ -234,7 +118,6 @@
         auto charge = asEigenVector(first_particle, last_particle,
                                     &Space::Tparticle::charge); // N x 1
         return std::make_tuple(pos, charge);
->>>>>>> f23f0db1
     }
 
     static std::shared_ptr<EwaldPolicyBase> makePolicy(EwaldData::Policies); //!< Policy factory
@@ -252,42 +135,6 @@
     double surfaceEnergy(const EwaldData &, Change &, Space::Tgvec &) override;
     double reciprocalEnergy(const EwaldData &) override;
 };
-
-<<<<<<< HEAD
-#ifdef DOCTEST_LIBRARY_INCLUDED
-TEST_CASE("[Faunus] Ewald - IonIonPolicy") {
-    using doctest::Approx;
-    Space spc;
-    spc.p.resize(2);
-    spc.geo = R"( {"type": "cuboid", "length": 10} )"_json;
-    spc.p[0] = R"( {"pos": [0,0,0], "q": 1.0} )"_json;
-    spc.p[1] = R"( {"pos": [1,0,0], "q": -1.0} )"_json;
-    Group<Particle> g(spc.p.begin(), spc.p.end());
-    spc.groups.push_back(g);
-
-    EwaldData data = R"({
-                "epsr": 1.0, "alpha": 0.894427190999916, "epss": 1.0,
-                "ncutoff": 11.0, "spherical_sum": true, "cutoff": 5.0})"_json;
-    Change c;
-    c.all = true;
-    data.ipbc = false; // PBC Ewald (http://dx.doi.org/10.1063/1.481216)
-    data.update(spc.geo.getLength());
-
-    SUBCASE("standard loop") {
-        PolicyIonIon<false> ionion(spc);
-        ionion.updateComplex(data);
-        CHECK(ionion.selfEnergy(data, c) == Approx(-1.0092530088080642 * data.lB));
-        CHECK(ionion.surfaceEnergy(data, c) == Approx(0.0020943951023931952 * data.lB));
-        CHECK(ionion.reciprocalEnergy(data) == Approx(0.21303063979675319 * data.lB));
-
-        data.ipbc = true; // IPBC Ewald
-        data.update(spc.geo.getLength());
-        ionion.updateComplex(data);
-        CHECK(ionion.selfEnergy(data, c) == Approx(-1.0092530088080642 * data.lB));
-        CHECK(ionion.surfaceEnergy(data, c) == Approx(0.0020943951023931952 * data.lB));
-        CHECK(ionion.reciprocalEnergy(data) == Approx(0.0865107467 * data.lB));
-    }
-=======
 /**
  * @brief Ion-Ion Ewald with periodic boundary conditions (PBC) using Eigen
  * operations
@@ -303,7 +150,6 @@
     void updateComplex(EwaldData &, Space::Tgvec &) const override;
     double reciprocalEnergy(const EwaldData &) override;
 };
->>>>>>> f23f0db1
 
 /**
  * @brief Ion-Ion Ewald with isotropic periodic boundary conditions (IPBC)
