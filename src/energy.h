--- conflicted
+++ resolved
@@ -524,17 +524,9 @@
         return u;
     }
 
-<<<<<<< HEAD
   public:
     Space &spc;       //!< Space to operate on
     Tpairpot pairpot; //!< Pair potential
-=======
-    // add self energy term to Hamiltonian if appropriate
-    void addPairPotentialSelfEnergy() {
-        if (pairpot.selfEnergy) // only add if self energy is defined
-            pot.push_back<Energy::ParticleSelfEnergy>(spc, pairpot.selfEnergy);
-    }
->>>>>>> 71248be3
 
     Nonbonded(const json &j, Space &spc) : spc(spc) {
         name = "nonbonded";
