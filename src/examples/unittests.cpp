--- conflicted
+++ resolved
@@ -123,7 +123,7 @@
 
   CHECK( pc::T() == 298 );
   CHECK( spc.p.size() == 2 );
-<<<<<<< HEAD
+
   CHECK( mv.move(1) == Approx(-5.695030454893824) ); // check energy change
   CHECK( spc.p[1].muscalar() == Approx(0.1625) ); // check induced moment
 }
@@ -178,11 +178,6 @@
   CHECK(usurf_reci == Approx(0.582251578315622*lB)); // reciprocal energy in addition to surface energy
   CHECK(uself == Approx(-0.538268271364301*lB));
   CHECK(Energy::systemEnergy(spc,pot,spc.p) == Approx(-2.0003749*lB));  // Total dipole-dipole interaction energy
-  
-=======
-  CHECK( mv.move(1) == Approx(-5.6949942456) ); // check energy change (use to be -5.69786. Why?)
-  CHECK( spc.p[1].muscalar == Approx(0.1625) ); // check induced moment (used to be 0.162582. Why?)
->>>>>>> 46f7d7cf
 }
 
 TEST_CASE("Groups", "Check group range and size properties")
