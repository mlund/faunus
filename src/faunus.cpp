#define DOCTEST_CONFIG_IMPLEMENT
#include <doctest/doctest.h>
#include "mpicontroller.h"
#include "montecarlo.h"
#include "analysis.h"
#include "multipole.h"
#include "docopt.h"
#include "progress_tracker.h"
#include "spdlog/spdlog.h"
#include "move.h"
#include <spdlog/sinks/null_sink.h>
#include <spdlog/sinks/stdout_color_sinks.h>
#include <spdlog/sinks/basic_file_sink.h>

#ifdef ENABLE_SID
#include "cppsid.h"
#include <thread>
#include <unistd.h>
#include <chrono>
std::pair<std::string, int> findSIDsong();
std::shared_ptr<CPPSID::Player> createLoadedSIDplayer();
#endif

using namespace Faunus;

#define Q(x) #x
#define QUOTE(x) Q(x)

#ifndef FAUNUS_TIPSFILE
#define FAUNUS_TIPSFILE ""
#endif

std::shared_ptr<ProgressIndicator::ProgressTracker> createProgressTracker(bool, unsigned int);
int runUnittests(int argc, const char* const* argv);
std::string versionString();
void setInformationLevelAndLoggers(bool quiet, docopt::Options& args);
json getUserInput(docopt::Options& args);
void setRandomNumberGenerator(const json& input);
void loadState(docopt::Options& args, MetropolisMonteCarlo& simulation);
void checkElectroNeutrality(MetropolisMonteCarlo& simulation);
void showErrorMessage(std::exception& exception);
void showProgress(std::shared_ptr<ProgressIndicator::ProgressTracker>& progress_tracker);
void playRetroMusic();
template <typename TimePoint>
void saveOutput(TimePoint& starting_time, docopt::Options& args, MetropolisMonteCarlo& simulation,
                const Analysis::CombinedAnalysis& analysis);

void mainLoop(bool show_progress, const json& json_in, MetropolisMonteCarlo& simulation,
              Analysis::CombinedAnalysis& analysis);


static const char USAGE[] =
    R"(Faunus - the Monte Carlo code you're looking for!

    https://faunus.readthedocs.io

    Usage:
      faunus [-q] [--verbosity <N>] [--nobar] [--nopfx] [--notips] [--nofun] [--state=<file>] [--input=<file>] [--output=<file>] [--positions=<file>]
      faunus (-h | --help)
      faunus --version
      faunus test <doctest-options>...

    Options:
      -i <file> --input <file>         Input file [default: /dev/stdin].
      -o <file> --output <file>        Output file [default: out.json].
      -s <file> --state <file>         State file to start from (.json/.ubj).
      -p <file> --positions <file>     Overwrite initial positions (xyz, gro, etc.).
      -v <N> --verbosity <N>           Log verbosity level (0 = off, 1 = critical, ..., 6 = trace) [default: 4]
      -q --quiet                       Less verbose output. It implicates -v0 --nobar --notips --nofun.
      -h --help                        Show this screen.
      --nobar                          No progress bar.
      --nopfx                          Do not prefix input file with MPI rank.
      --notips                         Do not give input assistance
      --nofun                          No fun
      --version                        Show version.

    Multiple processes using MPI:

    1. input and output files are prefixed with "mpi{rank}."
    2. standard output is redirected to "mpi{rank}.stdout"
    3. Input prefixing can be suppressed with --nopfx
)";

int main(int argc, const char** argv) {
    if (argc > 1 && std::string(argv[1]) == "test") { // run unittests if the first argument equals "test"
        return runUnittests(argc, argv);
    }
    bool fun = false;   //!< enable utterly unnecessarily stuff?
    bool quiet = false; //!< hold kaje?
    try {
        const auto starting_time = std::chrono::steady_clock::now();
        const auto version = versionString();
        auto args = docopt::docopt(USAGE, {argv + 1, argv + argc}, true, version);
        fun = !args["--nofun"].asBool();
        quiet = args["--quiet"].asBool();
        setInformationLevelAndLoggers(quiet, args);

        const auto input = getUserInput(args);

        pc::temperature = input.at("temperature").get<double>() * 1.0_K;
        setRandomNumberGenerator(input);

        MetropolisMonteCarlo simulation(input);
        loadState(args, simulation);
        checkElectroNeutrality(simulation);
        Analysis::CombinedAnalysis analysis(input.at("analysis"), simulation.getSpace(), simulation.getHamiltonian());

        bool show_progress = !quiet && !args["--nobar"].asBool();
#ifdef ENABLE_MPI
        if (!Faunus::MPI::mpi.isMaster()) {
            show_progress = false; // show progress only for root rank
        }
#endif
        mainLoop(show_progress, input, simulation, analysis); // run simulation!

        saveOutput(starting_time, args, simulation, analysis);
        return EXIT_SUCCESS;

    } catch (std::exception& e) {
        showErrorMessage(e);
        if (!quiet && fun) {
            playRetroMusic();
        }
        return EXIT_FAILURE;
    }
}
void setRandomNumberGenerator(const json& input) {
    if (auto it = input.find("random"); it != input.end()) {
        from_json(*it, Move::MoveBase::slump); // static --> shared for all moves
        from_json(*it, Faunus::random);
    }
}

void showErrorMessage(std::exception& exception) {
    faunus_logger->error(exception.what());
    std::cerr << exception.what() << std::endl;

    // ConfigurationError can carry a JSON snippet which should be shown for debugging.
    if (auto* config_error = dynamic_cast<ConfigurationError*>(&exception);
        config_error != nullptr && !config_error->attachedJson().empty()) {
        faunus_logger->debug("json snippet:\n{}", config_error->attachedJson().dump(4));
    }
    if (!usageTip.buffer.empty()) {
        // Use the srderr stream directly for more elaborated output of usage tip, optionally containing an ASCII
        // art. Level info seems appropriate.
        if (faunus_logger->should_log(spdlog::level::info)) {
            std::cerr << usageTip.buffer << std::endl;
        }
    }
}

void playRetroMusic() {
#ifdef ENABLE_MPI
    if (!Faunus::MPI::mpi.isMaster()) {
        return;
    }
#endif
#ifdef ENABLE_SID
    using std::chrono_literals::operator""s;
    using std::chrono_literals::operator""ns;
    if (auto player = createLoadedSIDplayer()) { // create C64 SID emulation and load a random tune
        faunus_logger->info("error message music '{}' by {}, {} (6502/SID emulation)", player->title(),
                            player->author(), player->info());
        faunus_logger->info("\033[1mpress ctrl-c to quit\033[0m");
        player->start();                                                        // start music
        std::this_thread::sleep_for(10ns);                                      // short delay
        std::this_thread::sleep_until(std::chrono::system_clock::now() + 240s); // play for 4 minutes, then exit
        player->stop();
        std::cout << std::endl;
    }
#endif
}

std::string versionString() {
    std::string version = "Faunus";
#ifdef GIT_LATEST_TAG
    version += " "s + QUOTE(GIT_LATEST_TAG);
#endif
#ifdef GIT_COMMIT_HASH
    version += " git " + std::string(GIT_COMMIT_HASH);
#endif
#ifdef ENABLE_SID
    version += " [sid]";
#endif
#ifdef ENABLE_MPI
    version += " [mpi]";
#endif
#ifdef _OPENMP
    version += " [openmp]";
#endif
    return version;
}

int runUnittests(int argc, const char* const* argv) {
#ifdef DOCTEST_CONFIG_DISABLE
    std::cerr << "this version of faunus does not include unittests" << std::endl;
    return EXIT_FAILURE;
#else
    faunus_logger = spdlog::basic_logger_mt("faunus", "unittests.log", true);
    faunus_logger->set_pattern("%L: %v");
    faunus_logger->set_level(spdlog::level::debug);
    return doctest::Context(argc, argv).run();
#endif
}

void mainLoop(bool show_progress, const json& json_in, MetropolisMonteCarlo& simulation,
              Analysis::CombinedAnalysis& analysis) {
    const auto& loop = json_in.at("mcloop");
    const auto macro = loop.at("macro").get<int>();
    const auto micro = loop.at("micro").get<int>();
    auto progress_tracker = createProgressTracker(show_progress, macro * micro);
    for (int i = 0; i < macro; i++) {
        for (int j = 0; j < micro; j++) {
            simulation.sweep();
            analysis.sample();
            showProgress(progress_tracker);
        }                   // end of micro steps
        analysis.to_disk(); // save analysis to disk
    }                       // end of macro steps
    if (progress_tracker) {
        progress_tracker->done();
    }
    const double drift_tolerance = 1e-9;
    const auto level = simulation.relativeEnergyDrift() < drift_tolerance ? spdlog::level::info : spdlog::level::warn;
    faunus_logger->log(level, "relative energy drift = {:.3E}", simulation.relativeEnergyDrift());
}

void showProgress(std::shared_ptr<ProgressIndicator::ProgressTracker>& progress_tracker) {
    if (progress_tracker && (++(*progress_tracker) % 10 == 0)) {
        progress_tracker->display();
    }
}

void checkElectroNeutrality(MetropolisMonteCarlo& simulation) {
    auto particles = simulation.getSpace().activeParticles();
    const auto system_charge = Faunus::monopoleMoment(particles.begin(), particles.end());
    const double max_allowed_charge = 1e-6;
    if (std::fabs(system_charge) > max_allowed_charge) {
        faunus_logger->warn("non-zero system charge of {:.3E}e", system_charge);
    }
}

void setInformationLevelAndLoggers(bool quiet, docopt::Options& args) {
    // @todo refactor to use cmd line options for different sinks, etc.
    faunus_logger = spdlog::stderr_color_mt("faunus");
    faunus_logger->set_pattern("[%n %P] %^%L: %v%$");
    mcloop_logger = spdlog::stderr_color_mt("mcloop");
    mcloop_logger->set_pattern("[%n %P] [%E.%f] %L: %v");

    const long log_level = spdlog::level::off - (quiet ? 0 : args["--verbosity"].asLong()); // reverse: 0 → 6 to 6 → 0
    spdlog::set_level(static_cast<spdlog::level::level_enum>(log_level));
    if (quiet) {
        std::cout.setstate(std::ios_base::failbit); // muffle stdout
    }
    if (!quiet && !args["--notips"].asBool()) {
        usageTip.load({FAUNUS_TIPSFILE});
    }
    const bool fun = !args["--nofun"].asBool();
    usageTip.asciiart = !quiet && fun;
#ifdef ENABLE_SID
    usageTip.asciiart = false; // if SID is enabled, disable ascii
#endif
}

#ifdef ENABLE_SID
/*
 * finds a random SID music file and picks a random sub-song if available
 *
 * will look for `music.json` as well as sid files in the following
 * directories and order:
 *
 * - BINARY_DIR/sids/
 * - INSTALL_PREFIX/share/faunus/sids
 */
std::pair<std::string, int> findSIDsong() {
    std::string filename;
    int subsong = -1;
    try {
        // look for json file with hvsc sid tune names
        std::string pfx;
        json json_music;
        for (std::string dir : {FAUNUS_BINARY_DIR, FAUNUS_INSTALL_PREFIX "/share/faunus/"}) {
            try {
                // look at installed and uninstalled cmake builds
                json_music = Faunus::openjson(dir + "/sids/music.json");
                if (!json_music.empty()) {
                    pfx = dir + "/";
                    break;
                }
            } catch (...) {
                // ignore any error
            }
        }
        if (not json_music.empty()) {
            json_music = json_music.at("songs"); // load playlist
            std::vector<size_t> weight;          // weight for each tune (= number of subsongs)
            for (const auto& song : json_music) {
                weight.push_back(song.at("subsongs").size());
            }
            std::discrete_distribution<size_t> dist(weight.begin(), weight.end());
            Faunus::random.seed(); // give global random a hardware seed
            const auto random_song =
                json_music.begin() + dist(Faunus::random.engine); // pick random tune weighted by subsongs
            const auto subsongs = random_song->at("subsongs").get<std::vector<int>>(); // all subsongs
            subsong = *(Faunus::random.sample(subsongs.begin(), subsongs.end())) - 1;  // random subsong
            filename = pfx + random_song->at("file").get<std::string>();
        }
    } catch (const std::exception&) {
        // silently ignore if something fails; it's just for fun!
    }
    return {filename, subsong};
}

std::shared_ptr<CPPSID::Player> createLoadedSIDplayer() {
    std::shared_ptr<CPPSID::Player> player;
    if (static_cast<bool>(isatty(fileno(stdout)))) {         // only play music if on console
        if (!static_cast<bool>(std::getenv("SSH_CLIENT"))) { // and not through a ssh connection
            player = std::make_shared<CPPSID::Player>();     // let's emulate a Commodore 64...
            const auto [filename, subsong] = findSIDsong();  // pick a song from our pre-defined library
            player->load(filename, subsong);
        }
    }
    return player;
}
#endif

std::shared_ptr<ProgressIndicator::ProgressTracker> createProgressTracker(bool show_progress, unsigned int steps) {
    if (!show_progress) {
        return nullptr;
    }
    if (static_cast<bool>(isatty(fileno(stdout)))) { // show a progress bar on the console
        return std::make_shared<ProgressIndicator::ProgressBar>(steps);
    }
    return std::make_shared<ProgressIndicator::TaciturnDecorator>(
        // hence print a new line
        std::make_shared<ProgressIndicator::ProgressLog>(steps),
        // at most every 10 minutes or after 0.5% of progress, whatever comes first
        std::chrono::duration_cast<std::chrono::milliseconds>(std::chrono::minutes(10)), 0.005);
}

json getUserInput(docopt::Options& args) {
    try {
        json j;
        if (auto filename = args["--input"].asString(); filename == "/dev/stdin") {
            std::cin >> j;
        } else {
            if (!args["--nopfx"].asBool()) {
                filename = Faunus::MPI::prefix + filename;
            }
            j = loadJSON(filename);
        }
        return j;
    } catch (json::parse_error& e) {
        faunus_logger->error(e.what());
        throw ConfigurationError("invalid input -> {}", e.what());
    }
}

<<<<<<< HEAD
/**
 * @brief Overwrites all coordinates in the given simulation object (space and trial_space).
 *
 * The given file name should be one of the known type (xyz, pqr, gro, ...) and only
 * the _coordinates_ will be copied. All other properties are unused.
 */
void loadCoordinates(std::string_view filename, MetropolisMonteCarlo& simulation) {
    auto& space = simulation.getSpace();
    auto& trial_space = simulation.getTrialSpace();
    auto source = Faunus::loadStructure(filename, false);
    if (source.size() > space.particles.size()) {
        throw ConfigurationError("too many particles in {}", filename);
=======
void loadState(docopt::Options& args, MetropolisMonteCarlo& simulation) {
    if (not args["--state"]) {
        return;
    }
    const auto statefile = Faunus::MPI::prefix + args["--state"].asString();
    const auto suffix = statefile.substr(statefile.find_last_of('.') + 1);
    const bool binary = (suffix == "ubj");
    auto mode = std::ios_base::in;
    if (binary) {
        mode = std::ios_base::ate | std::ios_base::binary; // ate = open at end
>>>>>>> 100f4672
    }
    faunus_logger->info("overwriting {} of {} positions using {}", source.size(), space.particles.size(), filename);
    auto copy_f = [](const Particle& source, Particle& destination) {
        destination.pos = source.pos;
        if (source.hasExtension()) {
            auto& ext = destination.getExt();
            if (source.getExt().half_length > pc::epsilon_dbl) {
                ext.scdir = source.getExt().scdir;
                ext.patchdir = source.getExt().patchdir;
                ext.initialize(destination.traits().sphero_cylinder);
            }
        }
    };
    space.updateParticles(source.begin(), source.end(), space.particles.begin(), copy_f);
    trial_space.updateParticles(source.begin(), source.end(), trial_space.particles.begin(), copy_f);
}

void loadState(docopt::Options& args, MetropolisMonteCarlo& simulation) {
    if (args["--state"]) {
        const auto statefile = MPI::prefix + args["--state"].asString();
        const auto suffix = statefile.substr(statefile.find_last_of('.') + 1);
        const bool binary = (suffix == "ubj");
        auto mode = std::ios_base::in;
        if (binary) {
            mode = std::ios_base::ate | std::ios_base::binary; // ate = open at end
        }
        if (auto stream = std::ifstream(statefile, mode)) {
            json j;
            faunus_logger->info("loading state file {}", statefile);
            if (binary) {
                const auto size = stream.tellg(); // get file size
                std::vector<std::uint8_t> buffer(size / sizeof(std::uint8_t));
                stream.seekg(0, stream.beg);             // go back to start...
                stream.read((char*)buffer.data(), size); // ...and read into buffer
                j = json::from_ubjson(buffer);
            } else {
                stream >> j;
            }
            simulation.restore(j);
        } else {
            throw std::runtime_error("state file error -> "s + statefile);
        }
    }
    if (args["--positions"]) {
        const auto positionfile = MPI::prefix + args["--positions"].asString();
        loadCoordinates(positionfile, simulation);
    }
}

template <typename TimePoint>
void saveOutput(TimePoint& starting_time, docopt::Options& args, MetropolisMonteCarlo& simulation,
                const Analysis::CombinedAnalysis& analysis) {

    if (std::ofstream stream(Faunus::MPI::prefix + args["--output"].asString()); stream) {
        json j;
        to_json(j, simulation);
        j["relative drift"] = simulation.relativeEnergyDrift();
        j["analysis"] = analysis;
#ifdef GIT_COMMIT_HASH
        j["git revision"] = GIT_COMMIT_HASH;
#endif
#ifdef __VERSION__
        j["compiler"] = __VERSION__;
#endif

        { // report on total simulation time
            const auto ending_time = std::chrono::steady_clock::now();
            const auto elapsed_seconds =
                std::chrono::duration_cast<std::chrono::seconds>(ending_time - starting_time).count();
            j["simulation time"] = {{"in minutes", elapsed_seconds / 60.0}, {"in seconds", elapsed_seconds}};
        }

        stream << std::setw(2) << j << std::endl;
    }
}<|MERGE_RESOLUTION|>--- conflicted
+++ resolved
@@ -356,7 +356,6 @@
     }
 }
 
-<<<<<<< HEAD
 /**
  * @brief Overwrites all coordinates in the given simulation object (space and trial_space).
  *
@@ -369,18 +368,6 @@
     auto source = Faunus::loadStructure(filename, false);
     if (source.size() > space.particles.size()) {
         throw ConfigurationError("too many particles in {}", filename);
-=======
-void loadState(docopt::Options& args, MetropolisMonteCarlo& simulation) {
-    if (not args["--state"]) {
-        return;
-    }
-    const auto statefile = Faunus::MPI::prefix + args["--state"].asString();
-    const auto suffix = statefile.substr(statefile.find_last_of('.') + 1);
-    const bool binary = (suffix == "ubj");
-    auto mode = std::ios_base::in;
-    if (binary) {
-        mode = std::ios_base::ate | std::ios_base::binary; // ate = open at end
->>>>>>> 100f4672
     }
     faunus_logger->info("overwriting {} of {} positions using {}", source.size(), space.particles.size(), filename);
     auto copy_f = [](const Particle& source, Particle& destination) {
@@ -400,7 +387,7 @@
 
 void loadState(docopt::Options& args, MetropolisMonteCarlo& simulation) {
     if (args["--state"]) {
-        const auto statefile = MPI::prefix + args["--state"].asString();
+        const auto statefile = Faunus::MPI::prefix + args["--state"].asString();
         const auto suffix = statefile.substr(statefile.find_last_of('.') + 1);
         const bool binary = (suffix == "ubj");
         auto mode = std::ios_base::in;
