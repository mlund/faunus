--- conflicted
+++ resolved
@@ -449,37 +449,6 @@
 enum class weight { MASS, CHARGE, GEOMETRIC };
 
 /**
-<<<<<<< HEAD
- * @brief Mass, charge, or geometric center of a collection of particles
- * @tparam iterator Particle iterator type
- * @param begin Iterator to first particle
- * @param end Iterator to last particle
- * @param boundary Function to apply periodic boundaries
- * @param get_weight Function to extract weight from particle
- * @param shift Shift position by this vector, then apply the boundary function (default: 0,0,0)
- * @return Center position
- *
- * The `shift` vector can be used by get rid of periodic boundaries by shifting
- * the positions towards the middle of the cell.
- */
-template <typename iterator>
-Point anyCenter(iterator begin, iterator end, BoundaryFunction boundary,
-                std::function<double(const Particle &)> get_weight, const Point &shift = {0, 0, 0}) {
-    double weight_sum = 0.0;
-    Point center(0, 0, 0);
-    std::for_each(begin, end, [&](auto &particle) {
-        auto weight = get_weight(particle);
-        weight_sum += weight;
-        Point pos = particle.pos + shift;
-        boundary(pos);
-        center += weight * pos;
-    });
-    assert(std::fabs(weight_sum) > pc::epsilon_dbl);
-    center = center / weight_sum - shift;
-    boundary(center);
-    return center;
-}
-=======
  * @brief Calculate Center of particle range using arbitrary weight functions applied to each particle
  * @param begin Begin particle iterator
  * @param end End parti cle iterator
@@ -509,7 +478,6 @@
         throw std::runtime_error("cannot calculate center with zero weights");
     }
 } //!< Mass, charge, or geometric center of a collection of particles
->>>>>>> 59d4cd52
 
 /**
  * @brief Calculates mass center of range of particles
@@ -522,18 +490,11 @@
  */
 template <typename iterator>
 Point massCenter(
-<<<<<<< HEAD
-    Titer begin, Titer end, BoundaryFunction boundary = [](Point &) {}, const Point &shift = {0, 0, 0}) {
-    return anyCenter(
-        begin, end, boundary, [](auto &particle) { return atoms.at(particle.id).mw; }, shift);
-} // Mass center
-=======
     iterator begin, iterator end, BoundaryFunction apply_boundary = [](Point &) {},
     const Point &shift = {0.0, 0.0, 0.0}) {
     auto particle_mass = [](const auto &particle) { return particle.traits().mw; };
     return anyCenter(begin, end, apply_boundary, particle_mass, shift);
 }
->>>>>>> 59d4cd52
 
 /**
  * @param begin Begin iterator
