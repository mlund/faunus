--- conflicted
+++ resolved
@@ -258,17 +258,13 @@
      * @return reference to value at i'th element
      */
     Particle& at(size_t index);
-<<<<<<< HEAD
 
     /**
      * @brief Returns i'th element in group
      * @param index index starting at zero
      * @return reference to value at i'th element
      */
-    const Particle& at(size_t index) const;
-=======
     [[nodiscard]] const Particle& at(size_t index) const;
->>>>>>> c06a96b9
 
     /**
      * @brief Reference to subset of given indices, where 0 is the start of the group
