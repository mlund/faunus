--- conflicted
+++ resolved
@@ -841,13 +841,8 @@
         exchange_json[id] = {{"attempts", acceptance.size()}, {"acceptance", acceptance.avg()}};
     }
     auto& exchange_json2 = j["exchangesmpi"] = json::object();
-<<<<<<< HEAD
     for (const auto& [mpi_process, exchange] : exchange_map) {
         auto id = fmt::format("{}", mpi_process);
-=======
-    for (const auto& [mpI, exchange] : exchange_map) {
-        auto id = fmt::format("{}", mpI);
->>>>>>> 5b552da1
         exchange_json2[id] = {{"exchanges", exchange }};
     }
 }
@@ -930,11 +925,7 @@
 void ParallelTempering::_reject([[maybe_unused]] Change& change)
 {
     acceptance_map[partner->getPair(mpi.world)] += 0.0;
-<<<<<<< HEAD
     exchange_map[mpi.world.rank()].push_back(-1);
-=======
-    exchange_map[mpi.world.rank()].push_back(std::minmax({-1, -1}));
->>>>>>> 5b552da1
 }
 
 void ParallelTempering::_from_json(const json& j)
