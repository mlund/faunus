--- conflicted
+++ resolved
@@ -101,7 +101,6 @@
 void MoveBase::setRepeat(const int new_repeat) { repeat = new_repeat; }
 bool MoveBase::isStochastic() const { return repeat != 0; }
 
-<<<<<<< HEAD
 void from_json(const json &j, MoveBase &move) { move.from_json(j); }
 
 void to_json(json& j, const MoveBase& move) { move.to_json(j[move.getName()]); }
@@ -109,13 +108,6 @@
 const std::string& MoveBase::getName() const {
     assert(!name.empty());
     return name;
-=======
-void from_json(const json& j, MoveBase& m) { m.from_json(j); }
-
-void to_json(json& j, const MoveBase& m) {
-    assert(!m.name.empty());
-    m.to_json(j[m.name]);
->>>>>>> 00ab2584
 }
 
 // -----------------------------------
@@ -128,13 +120,8 @@
 
 void ReplayMove::_from_json(const json& j) { reader = std::make_unique<XTCReader>(j.at("file").get<std::string>()); }
 
-<<<<<<< HEAD
 void ReplayMove::_move(Change &change) {
     assert(reader);
-=======
-void ReplayMove::_move(Change& change) {
-    assert(reader != nullptr);
->>>>>>> 00ab2584
     if (!end_of_trajectory) {
         if (reader->read(frame.step, frame.timestamp, frame.box, spc.positions().begin(), spc.positions().end())) {
             spc.geometry.setLength(frame.box);
