#pragma once

#include "core.h"
#include "energy.h"
#include "average.h"
#include "potentials.h"
#include "mpi.h"

namespace Faunus {
    namespace Move {

        class Movebase {
            private:
                virtual void _move(Change&)=0; //!< Perform move and modify change object
                virtual void _accept(Change&); //!< Call after move is accepted
                virtual void _reject(Change&); //!< Call after move is rejected
                virtual void _to_json(json &j) const=0; //!< Extra info for report if needed
                virtual void _from_json(const json &j)=0; //!< Extra info for report if needed
                TimeRelativeOfTotal<std::chrono::microseconds> timer; //!< Timer for whole move
                TimeRelativeOfTotal<std::chrono::microseconds> timer_move; //!< Timer for _move() only
            protected:
                unsigned long cnt=0;
                unsigned long accepted=0;
                unsigned long rejected=0;
            public:
                static Random slump;   //!< Shared for all moves
                std::string name;      //!< Name of move
                std::string cite;      //!< Reference
                int repeat=1;          //!< How many times the move should be repeated per sweep

                void from_json(const json &j);
                void to_json(json &j) const; //!< JSON report w. statistics, output etc.
                void move(Change &change); //!< Perform move and modify given change object
                void accept(Change &c);
                void reject(Change &c);
                virtual double bias(Change&, double uold, double unew); //!< adds extra energy change not captured by the Hamiltonian
                inline virtual ~Movebase() {};
        };

        void from_json(const json &j, Movebase &m); //!< Configure any move via json
        void to_json(json &j, const Movebase &m);

        /**
         * @brief Swap the charge of a single atom
         */
        template<typename Tspace>
            class AtomicSwapCharge : public Movebase {
                private:
                    typedef typename Tspace::Tpvec Tpvec;
                    typedef typename Tspace::Tparticle Tparticle;
                    Tspace& spc; // Space to operate on
                    int molid=-1;
                    double ln10 = log(10);
                    double pKa, pH;
                    Average<double> msqd; // mean squared displacement
                    double _sqd, _bias; // squared displament
                    std::string molname; // name of molecule to operate on
                    Change::data cdata;

                    void _to_json(json &j) const override {
                        j = {
                            {"pH", pH},
                            {"pka", pKa},
                            {"molid", molid},
                            {u8::rootof + u8::bracket("r" + u8::squared), std::sqrt(msqd.avg())},
                            {"molecule", molname}
                        };
                        _roundjson(j,3);
                    }

                    void _from_json(const json &j) override {
                        assert(!molecules<Tpvec>.empty());
                        try {
                            molname = j.at("molecule");
                            auto it = findName(molecules<Tpvec>, molname);
                            if (it == molecules<Tpvec>.end())
                                throw std::runtime_error("unknown molecule '" + molname + "'");
                            molid = it->id();
                            pH = j.at("pH").get<double>();
                            pKa = j.at("pKa").get<double>();
                            if (repeat<0) {
                                auto v = spc.findMolecules(molid);
                                repeat = std::distance(v.begin(), v.end()); // repeat for each molecule...
                                if (repeat>0)
                                    repeat = repeat * v.front().size();     // ...and for each atom
                            }
                        }
                        catch (std::exception &e) {
                            std::cerr << name << ": " << e.what();
                            throw;
                        }
                    } //!< Configure via json object

                    typename Tpvec::iterator randomAtom() {
                        assert(molid>=0);
                        auto mollist = spc.findMolecules( molid ); // all `molid` groups
                        if (size(mollist)>0) {
                            auto git = slump.sample( mollist.begin(), mollist.end() ); // random molecule iterator
                            if (!git->empty()) {
                                auto p = slump.sample( git->begin(), git->end() ); // random particle iterator  
                                cdata.index = Faunus::distance( spc.groups.begin(), git ); // integer *index* of moved group
                                cdata.atoms[0] = std::distance(git->begin(), p);  // index of particle rel. to group
                                return p; 
                            }
                        }
                        return spc.p.end();
                    }

                    void _move(Change &change) override {
                        auto p = randomAtom();
                        if (p!=spc.p.end()) {
                            auto& g = spc.groups[cdata.index];
                            double oldcharge = p->charge;
                            p->charge = fabs(oldcharge - 1);
                            _sqd = fabs(oldcharge - 1) - oldcharge;
                            change.groups.push_back( cdata ); // add to list of moved groups
                            _bias = _sqd*(pH-pKa)*ln10; // one may add bias here...
                        }
                    }

                    double bias(Change&, double, double) override {
                        return _bias;
                    } //!< adds extra energy change not captured by the Hamiltonian

                    void _accept(Change&) override { msqd += _sqd; }
                    void _reject(Change&) override { msqd += 0; }

                public:
                    AtomicSwapCharge(Tspace &spc) : spc(spc) {
                        name = "swapcharge";
                        repeat = -1; // meaning repeat N times
                        cdata.atoms.resize(1);
                        cdata.internal=true;
                    }
            };

        /**
         * @brief Translate and rotate a molecular group
         */
        template<typename Tspace>
            class AtomicTranslateRotate : public Movebase {
                protected:
                    typedef typename Tspace::Tpvec Tpvec;
                    typedef typename Tspace::Tparticle Tparticle;
                    Tspace& spc; // Space to operate on
                    int molid=-1;
                    Point dir={1,1,1};
                    Average<double> msqd; // mean squared displacement
                    double _sqd; // squared displament
                    std::string molname; // name of molecule to operate on
                    Change::data cdata;

                    void _to_json(json &j) const override {
                        j = {
                            {"dir", dir},
                            {"molid", molid},
                            {u8::rootof + u8::bracket("r" + u8::squared), std::sqrt(msqd.avg())},
                            {"molecule", molname}
                        };
                        _roundjson(j,3);
                    }

                    void _from_json(const json &j) override {
                        assert(!molecules<Tpvec>.empty());
                        try {
                            assertKeys(j, {"molecule", "dir", "repeat"});
                            molname = j.at("molecule");
                            auto it = findName(molecules<Tpvec>, molname);
                            if (it == molecules<Tpvec>.end())
                                throw std::runtime_error("unknown molecule '" + molname + "'");
                            molid = it->id();
                            dir = j.value("dir", Point(1,1,1));
                            if (repeat<0) {
                                auto v = spc.findMolecules(molid, Tspace::ALL );
                                repeat = std::distance(v.begin(), v.end()); // repeat for each molecule...
                                if (repeat>0)
                                    repeat = repeat * v.front().size();     // ...and for each atom
                            }
                        }
                        catch (std::exception &e) {
                            std::cerr << name << ": " << e.what();
                            throw;
                        }
                    } //!< Configure via json object

                    typename Tpvec::iterator randomAtom() {
                        assert(molid>=0);
                        auto mollist = spc.findMolecules( molid, Tspace::ALL  ); // all `molid` groups
                        if (size(mollist)>0) {
                            auto git = slump.sample( mollist.begin(), mollist.end() ); // random molecule iterator
                            if (not git->empty()) {
                                auto p = slump.sample( git->begin(), git->end() ); // random particle iterator
                                cdata.index = Faunus::distance( spc.groups.begin(), git ); // integer *index* of moved group
                                cdata.atoms[0] = std::distance(git->begin(), p);  // index of particle rel. to group
                                return p;
                            }
                        }
                        return spc.p.end();
                    }

                    void _move(Change &change) override {
                        auto p = randomAtom();
                        if (p not_eq spc.p.end()) {
                            double dp = atoms.at(p->id).dp;
                            double dprot = atoms.at(p->id).dprot;
                            auto& g = spc.groups[cdata.index];

                            if (dp>0) { // translate
                                Point oldpos = p->pos;
                                p->pos += ranunit(slump,dir) * dp * slump();

                                spc.geo.boundary(p->pos);
                                _sqd = spc.geo.sqdist(oldpos, p->pos); // squared displacement
                                if (not g.atomic) { // recalc mass-center for non-molecular groups
                                    g.cm = Geometry::massCenter(g.begin(), g.end(), spc.geo.getBoundaryFunc(), -g.cm);
#ifndef NDEBUG
                                    Point cmbak = g.cm; // backup mass center
                                    g.translate(-cmbak, spc.geo.getBoundaryFunc()); // translate to {0,0,0}
                                    double should_be_zero = spc.geo.sqdist( {0,0,0}, Geometry::massCenter(g.begin(), g.end()) );
                                    if (should_be_zero>1e-6)
                                        throw std::runtime_error("atomic move too large");
                                    else
                                        g.translate(cmbak, spc.geo.getBoundaryFunc());
#endif
                                }
                            }

                            if (dprot>0) { // rotate
                                Point u = ranunit(slump);
                                double angle = dprot * (slump()-0.5);
                                Eigen::Quaterniond Q( Eigen::AngleAxisd(angle, u) );
                                p->rotate(Q, Q.toRotationMatrix());
                            }

                            if (dp>0 or dprot>0)
                                change.groups.push_back( cdata ); // add to list of moved groups
                        }
                        // else
                        //    std::cerr << name << ": no atoms found" << std::endl;
                    }

                    void _accept(Change&) override { msqd += _sqd; }
                    void _reject(Change&) override { msqd += 0; }

                public:
                    AtomicTranslateRotate(Tspace &spc) : spc(spc) {
                        name = "transrot";
                        repeat = -1; // meaning repeat N times
                        cdata.atoms.resize(1);
                        cdata.internal=true;
                    }
            };
 
        /**
         * @brief Translate and rotate an atom on a 2D hypersphere-surface
         */
        template<typename Tspace>
            class Atomic2dTranslateRotate : public AtomicTranslateRotate<Tspace> {
                protected:
                    typedef AtomicTranslateRotate<Tspace> base;

                    void _move(Change &change) override {
                        auto p = base::randomAtom();
                        if (p not_eq base::spc.p.end()) {
                            double dp = atoms.at(p->id).dp;
                            double dprot = atoms.at(p->id).dprot;
                            auto& g = base::spc.groups[base::cdata.index];

                            if (dp>0) { // translate
                                Point oldpos = p->pos;

                                Point rtp = xyz2rtp(p->pos); // Get the spherical coordinates of the particle
                                double slump_theta = dp*(base::slump()-0.5);  // Get random theta-move
                                double slump_phi = dp*(base::slump()-0.5);   // Get random phi-move

                                double scalefactor_theta = base::spc.geo.getRadius()*sin(rtp.z()); // Scale-factor for theta
                                double scalefactor_phi = base::spc.geo.getRadius();                // Scale-factor for phi

                                Point theta_dir = Point(-sin(rtp.y()),cos(rtp.y()),0);    // Unit-vector in theta-direction
                                Point phi_dir = Point(cos(rtp.y())*cos(rtp.z()),sin(rtp.y())*cos(rtp.z()),-sin(rtp.z()));  // Unit-vector in phi-direction
                                Point xyz = oldpos + scalefactor_theta*theta_dir*slump_theta + scalefactor_phi*phi_dir*slump_phi; // New position
                                p->pos = base::spc.geo.getRadius()*xyz/xyz.norm(); // Convert to cartesian coordinates

                                base::spc.geo.boundary(p->pos);
                                base::_sqd = base::spc.geo.sqdist(oldpos, p->pos); // squared displacement
                                if (not g.atomic) { // recalc mass-center for non-molecular groups
                                    g.cm = Geometry::massCenter(g.begin(), g.end(), base::spc.geo.getBoundaryFunc(), -g.cm);
#ifndef NDEBUG
                                    Point cmbak = g.cm; // backup mass center
                                    g.translate(-cmbak, base::spc.geo.getBoundaryFunc()); // translate to {0,0,0}
                                    double should_be_zero = base::spc.geo.sqdist( {0,0,0}, Geometry::massCenter(g.begin(), g.end()) );
                                    if (should_be_zero>1e-6)
                                        throw std::runtime_error("atomic move too large");
                                    else
                                        g.translate(cmbak, base::spc.geo.getBoundaryFunc());
#endif
                                }
                            }

                            if (dprot>0) { // rotate
                                Point u = ranunit(base::slump);
                                double angle = dprot * (base::slump()-0.5);
                                Eigen::Quaterniond Q( Eigen::AngleAxisd(angle, u) );
                                p->rotate(Q, Q.toRotationMatrix());
                            }

                            if (dp>0 or dprot>0)
                                change.groups.push_back( base::cdata ); // add to list of moved groups
                        }
                        // else
                        //    std::cerr << name << ": no atoms found" << std::endl;
                    }

                public:
                    Atomic2dTranslateRotate(Tspace &spc) : base(spc) {
                        base::name = "transrot 2d";
                        base::repeat = -1; // meaning repeat N times
                        base::cdata.atoms.resize(1);
                        base::cdata.internal=true;
                    }
            };

        /**
         * @brief Translate and rotate a molecular group
         */
        template<typename Tspace>
            class TranslateRotate : public Movebase {
                protected:
                    typedef typename Tspace::Tpvec Tpvec;
                    Tspace& spc; // Space to operate on
                    int molid=-1;
                    double dptrans=0;
                    double dprot=0;
                    Point dir={1,1,1};
                    double _sqd; // squared displacement
                    Average<double> msqd; // mean squared displacement

                    void _to_json(json &j) const override {
                        j = {
                            {"dir", dir}, {"dp", dptrans}, {"dprot", dprot},
                            {"molid", molid},
                            {u8::rootof + u8::bracket("r" + u8::squared), std::sqrt(msqd.avg())},
                            {"molecule", molecules<Tpvec>[molid].name}
                        };
                        _roundjson(j,3);
                    }

                    void _from_json(const json &j) override {
                        assert(!molecules<Tpvec>.empty());
                        try {
                            std::string molname = j.at("molecule");
                            auto it = findName(molecules<Tpvec>, molname);
                            if (it == molecules<Tpvec>.end())
                                throw std::runtime_error("unknown molecule '" + molname + "'");
                            molid = it->id();
                            dir = j.value("dir", Point(1,1,1));
                            dprot = j.at("dprot");
                            dptrans = j.at("dp");
                            if (repeat<0) {
                                auto v = spc.findMolecules(molid);
                                repeat = std::distance(v.begin(), v.end());
                            }
                        }
                        catch (std::exception &e) {
                            throw std::runtime_error(name+": " + e.what());
                        }
                    } //!< Configure via json object

                    void _move(Change &change) override {
                        assert(molid>=0);
                        assert(!spc.groups.empty());
                        assert(spc.geo.getVolume()>0);

                        // pick random group from the system matching molecule type
                        // TODO: This can be slow -- implement look-up-table in Space
                        auto mollist = spc.findMolecules( molid, Tspace::ACTIVE ); // list of molecules w. 'molid'
                        if (size(mollist)>0) {
                            auto it = slump.sample( mollist.begin(), mollist.end() );
                            if (not it->empty()) {
                                assert(it->id==molid);

                                if (dptrans>0) { // translate
                                    Point oldcm = it->cm;
                                    Point dp = ranunit(slump,dir) * dptrans * slump();

                                    it->translate( dp, spc.geo.getBoundaryFunc() );
                                    _sqd = spc.geo.sqdist(oldcm, it->cm); // squared displacement
                                }

                                if (dprot>0) { // rotate
                                    Point u = ranunit(slump);
                                    double angle = dprot * (slump()-0.5);
                                    Eigen::Quaterniond Q( Eigen::AngleAxisd(angle, u) );
                                    it->rotate(Q, spc.geo.getBoundaryFunc());
                                }

                                if (dptrans>0||dprot>0) { // define changes
                                    Change::data d;
                                    d.index = Faunus::distance( spc.groups.begin(), it ); // integer *index* of moved group
                                    d.all = true; // *all* atoms in group were moved
                                    change.groups.push_back( d ); // add to list of moved groups
                                }
                                assert( spc.geo.sqdist( it->cm,
                                            Geometry::massCenter(it->begin(), it->end(),
                                                spc.geo.getBoundaryFunc(),-it->cm) ) < 1e-6 );
                            }
                        }
                    }

                    void _accept(Change&) override { msqd += _sqd; }
                    void _reject(Change&) override { msqd += 0; }

                public:
                    TranslateRotate(Tspace &spc) : spc(spc) {
                        name = "moltransrot";
                        repeat = -1; // meaning repeat N times
                    }
            };

        /**
         * @brief Move that will swap conformation of a molecule
         *
         * This will swap between different molecular conformations
         * as defined in `MoleculeData` with `traj` and `weight`.
         * If defined, the weight
         * distribution is respected, otherwise all conformations
         * have equal intrinsic weight. Upon insertion, the new conformation
         * is randomly oriented and placed on top of the mass-center of
         * an exising molecule. That is, there is no mass center movement.
         *
         * @todo Add feature to align molecule on top of an exiting one
         * @todo Expand `_info()` to show number of conformations
         * @warning Weighted distributions untested and not verified for correctness
         * @date Malmo, November 2016
         */
        template<class Tspace>
            class ConformationSwap : public Movebase {
                private:
                    typedef typename Tspace::Tpvec Tpvec;
                    typedef MoleculeData<Tpvec> Tmoldata;
                    RandomInserter<Tmoldata> inserter;
                    Tspace& spc; // Space to operate on
                    int molid=-1;
                    int newconfid=-1;

                    void _to_json(json &j) const override {
                        j = {
                            {"molid", molid},
                            {"molecule", molecules<Tpvec>[molid].name}
                        };
                        _roundjson(j,3);
                    }

                    void _from_json(const json &j) override {
                        assert(!molecules<Tpvec>.empty());
                        try {
                            std::string molname = j.at("molecule");
                            auto it = findName(molecules<Tpvec>, molname);
                            if (it == molecules<Tpvec>.end())
                                throw std::runtime_error("unknown molecule '" + molname + "'");
                            molid = it->id();
                            if ( molecules<Tpvec>[molid].conformations.size()<2)
                                throw std::runtime_error("minimum two conformations required");
                            if (repeat<0) {
                                auto v = spc.findMolecules(molid);
                                repeat = std::distance(v.begin(), v.end());
                            }
                        }
                        catch (std::exception &e) {
                            throw std::runtime_error(name+": " + e.what());
                        }
                    } //!< Configure via json object

                    void _move(Change &change) override {
                        assert(molid>=0);
                        assert(change.empty());

                        auto mollist = spc.findMolecules( molid, Tspace::ACTIVE ); // list of molecules w. 'molid'
                        if ( size(mollist)>0 ) {
                            auto g = slump.sample( mollist.begin(), mollist.end() );
                            if (not g->empty()) {
                                inserter.offset = g->cm;

                                // Get a new conformation that should be properly wrapped around the boundaries
                                // (if applicable) and have the same mass-center as "g->cm".
                                Tpvec p = inserter(spc.geo, spc.p, molecules<Tpvec>[molid]);
                                if (p.size() not_eq g->size())
                                    throw std::runtime_error(name + ": conformation atom count mismatch");

                                newconfid = molecules<Tpvec>[molid].conformations.index;

                                std::copy( p.begin(), p.end(), g->begin() ); // override w. new conformation
#ifndef NDEBUG
                                // this move shouldn't move mass centers, so let's check if this is true:
                                Point newcm = Geometry::massCenter(p.begin(), p.end(), spc.geo.getBoundaryFunc(), -g->cm);
                                if ( (newcm - g->cm).norm()>1e-6 )
                                    throw std::runtime_error(name + ": unexpected mass center movement");
#endif
                                Change::data d;
                                d.index = Faunus::distance(spc.groups.begin(), g); // integer *index* of moved group
                                d.all = true; // *all* atoms in group were moved
                                d.internal = false; // we *don't* want to calculate the internal energy
                                change.groups.push_back( d ); // add to list of moved groups
                            }
                        }
                    }

                    void _accept(Change &change) override {
                        assert(change.groups.size()==1);
                        spc.groups[ change.groups.front().index ].confid = newconfid;
                    }

                public:

                    ConformationSwap(Tspace &spc) : spc(spc) {
                        name = "conformationswap";
                        repeat = -1; // meaning repeat n times
                        inserter.dir = {0,0,0};
                        inserter.rotate = true;
                        inserter.allowoverlap = true;
                    }

            }; // end of conformation swap move


        /**
         * @brief Sketch for MD move
         */
        template<typename Tspace>
            class ForceMove : public Movebase {
                private:
                    typedef typename Tspace::Tpvec Tpvec;
                    void _to_json(json&) const {};
                    void _from_json(const json&) {};
                    std::vector<Point> forces, velocities;
                public:
                    ForceMove() {
                        // resize forces and velocities to mathc spc.p
                    }
            }; // end of forcemove

#ifdef DOCTEST_LIBRARY_INCLUDED
        TEST_CASE("[Faunus] TranslateRotate")
        {
            typedef Particle<Radius, Charge, Dipole, Cigar> Tparticle;
            typedef Space<Geometry::Chameleon, Tparticle> Tspace;
            typedef typename Tspace::Tpvec Tpvec;

            CHECK( !atoms.empty() ); // set in a previous test
            CHECK( !molecules<Tpvec>.empty() ); // set in a previous test

            Tspace spc;
            TranslateRotate<Tspace> mv(spc);
            json j = R"( {"molecule":"B", "dp":1.0, "dprot":0.5, "dir":[0,1,0], "repeat":2 })"_json;
            mv.from_json(j);

            j = json(mv).at(mv.name);
            CHECK( j.at("molecule")   == "B");
            CHECK( j.at("dir")   == Point(0,1,0) );
            CHECK( j.at("dp")    == 1.0 );
            CHECK( j.at("repeat")  == 2 );
            CHECK( j.at("dprot") == 0.5 );
        }
#endif

        template<typename Tspace>
            class VolumeMove : public Movebase {
                private:
                    const std::map<std::string, Geometry::VolumeMethod> methods = {
                        {"xy", Geometry::XY},
                        {"isotropic", Geometry::ISOTROPIC},
                        {"isochoric", Geometry::ISOCHORIC}
                    };
                    typename decltype(methods)::const_iterator method;
                    typedef typename Tspace::Tpvec Tpvec;
                    Tspace& spc;
                    Average<double> msqd, Vavg; // mean squared displacement
                    double dV=0, deltaV=0, Vnew=0, Vold=0;

                    void _to_json(json &j) const override {
                        using namespace u8;
                        if (cnt>0) {
                            j = {
                                {"dV", dV}, {"method", method->first},
                                {bracket("V"), Vavg.avg()},
                                {rootof + bracket(Delta + "V" + squared), std::sqrt(msqd.avg())},
                                {cuberoot + rootof + bracket(Delta + "V" + squared),
                                    std::cbrt(std::sqrt(msqd.avg()))}
                            };
                            _roundjson(j,3);
                        }
                    }

                    void _from_json(const json &j) override {
                        try {
                            method = methods.find( j.value("method", "isotropic") );
                            if (method==methods.end())
                                std::runtime_error("unknown volume change method");
                            dV = j.at("dV");
                        } catch (std::exception &e) {
                            throw std::runtime_error(e.what());
                        }
                    }

                    void _move(Change &change) override {
                        if (dV > 0) {
                            change.dV = true;
                            change.all = true;
                            Vold = spc.geo.getVolume();
                            Vnew = std::exp(std::log(Vold) + (slump()-0.5) * dV);
                            deltaV = Vnew - Vold;
                            spc.scaleVolume(Vnew, method->second);
                        } else deltaV = 0;
                    }

                    void _accept(Change&) override {
                        msqd += deltaV*deltaV;
                        Vavg += spc.geo.getVolume();
                    }
                    void _reject(Change&) override {
                        msqd += 0;
                        Vavg += spc.geo.getVolume();
                    }

                public:
                    VolumeMove(Tspace &spc) : spc(spc) {
                        name = "volume";
                        repeat = 1;
                    }
            }; // end of VolumeMove

        /**
         * @brief Displaces charge on a single atom
         */
        template<typename Tspace>
            class ChargeMove : public Movebase {
                private:
                    typedef typename Tspace::Tpvec Tpvec;
                    Tspace& spc; // Space to operate on
                    Average<double> msqd; // mean squared displacement
                    double dq=0, deltaq=0;
                    int atomIndex;
                    Change::data cdata;

                    void _to_json(json &j) const override {
                        using namespace u8;
                        j = {
                            {"index", atomIndex},
                            {"dq", dq},
                            {rootof + bracket(Delta + "q" + squared), std::sqrt(msqd.avg())},
                            {cuberoot + rootof + bracket(Delta + "q" + squared),
                                std::cbrt(std::sqrt(msqd.avg()))}
                        };
                        _roundjson(j,3);
                    }

                    void _from_json(const json &j) override {
                        dq = j.at("dq").get<double>();
                        atomIndex = j.at("index").get<int>();
                        auto git = spc.findGroupContaining( spc.p[atomIndex] ); // group containing atomIndex
                        cdata.index = std::distance( spc.groups.begin(), git ); // integer *index* of moved group
                        cdata.atoms[0] = std::distance(git->begin(), spc.p.begin()+atomIndex );  // index of particle rel. to group
                    }

                    void _move(Change &change) override {
                        if (dq>0) {
                            auto &p = spc.p[atomIndex]; // refence to particle
                            double qold = p.charge;
                            p.charge +=  dq * (slump()-0.5);
                            deltaq = p.charge-qold;
                            change.groups.push_back( cdata ); // add to list of moved groups
                        } else deltaq=0;
                    }

                    void _accept(Change&) override { msqd += deltaq*deltaq; }
                    void _reject(Change&) override { msqd += 0; }

                public:
                    ChargeMove(Tspace &spc) : spc(spc) {
                        name = "charge";
                        repeat = 1;
                        cdata.internal=true; // the group is internally changed
                        cdata.atoms.resize(1); // we change exactly one atom
                    }
            };

        /*
         * @brief Establishes equilibrium of matter
         * Establishes equilibrium of matter between all species
         *
         * Consider the dissociation process AX=A+X. This class will locate
         * all species of type AX and A and make a MC swap move between them.
         * X can be implicit, meaning that it enters only with its chemical potential
         * (activity). The reacting species, the equilibrium constant,
         * and the activities are read from the JSON input file.
         *
         */
        template<typename Tspace>
            class SpeciationMove : public Movebase {
                private:
                    typedef typename Tspace::Tpvec Tpvec;
                    typedef typename Tspace::Tparticle Tparticle;

                    Tspace& spc;
                    Tspace *otherspc;
                    ReactionData<Tpvec> *trialprocess;
                    std::map<std::string, Average<double>> accmap;

                    double lnK;
                    bool forward;
                    std::vector<int> molDel;                  // index of groups to delete
                    std::vector<int> atomDel;                 // atom index to delete
                    std::map<int, int> molcnt_ins, atomcnt_ins,
                        molcnt_del, atomcnt_del,
                        molcnt, atomcnt;   // id's and number of inserted/deleted mols and atoms
                    std::multimap<int, Tpvec> pmap;      // coordinates of mols and atoms to be inserted
                    unsigned int Ndeleted, Ninserted;    // Number of accepted deletions and insertions

                    void _to_json(json &j) const override {
                        j = {
                            // { "replicas", mpi.nproc() },
                            // { "datasize", pt.getFormat() }
                        };
                        json &_j = j["reactions"];
                        _j = json::object();
                        for (auto &m : accmap)
                            _j[m.first] = {
                                {"attempts", m.second.cnt},
                                {"acceptance", m.second.avg()}
                            };
                        Faunus::_roundjson(_j, 3);
                    }

                    void _from_json(const json&) override {};

                public:

                    SpeciationMove(Tspace &spc) : spc(spc) {
                        name = "rcmc";
                        cite = "doi:10/fqcpg3";
                        repeat = 1;
                    }

                    void setOther(Tspace &ospc) {
                        otherspc = &ospc;
                    }

                    double energy(); //!< Returns intrinsic energy of the process

                    void _move(Change &change) override {
                        if ( reactions<Tpvec>.size()>0 ) {
                            auto rit = slump.sample( reactions<Tpvec>.begin(), reactions<Tpvec>.end() );
                            lnK = rit->lnK;
                            forward = (bool)slump.range(0,1); // random boolean
                            trialprocess = &(*rit);
                            if ( rit->empty(forward) ) // Enforce canonic constraint if invoked
                                return; // Out of material, slip out the back door


                            for (auto &m : rit->Molecules2Add( !forward )) { // Delete checks
                                auto mollist = spc.findMolecules( m.first, Tspace::ALL);
                                if ( molecules<Tpvec>[m.first].atomic ) {
                                    if( size(mollist)!=1 ) // There can be only one
                                        throw std::runtime_error("Bad definition: One group per atomic molecule!");
                                    auto git = mollist.begin();
                                    if ( git->size() < m.second ) // Assure that there are atoms enough in the group
                                        return; // Slip out the back door
                                } else {
                                    mollist = spc.findMolecules( m.first, Tspace::ACTIVE);
                                    if ( size(mollist) <  m.second ) 
                                        return; // Not possible to perform change, escape through the back door
                                }
                            }
                            for (auto &m : rit->Molecules2Add( forward )) { // Addition checks
                                auto mollist = spc.findMolecules( m.first, Tspace::ALL);
                                if ( molecules<Tpvec>[m.first].atomic ) {
                                    if( size(mollist)!=1 ) // There can be only one
                                        throw std::runtime_error("Bad definition: One group per atomic molecule!");
                                    auto git = mollist.begin();
                                    if ( (git->size() + m.second) > git->capacity() ) {  // Assure that there are atoms enough in the group
                                        return; // Slip out the back door
                                    }
                                } else {
                                    mollist = spc.findMolecules( m.first, Tspace::INACTIVE);
                                    if ( size(mollist) <  m.second ) {
                                        return; // Not possible to perform change, escape through the back door
                                    }
                                }
                            }

                            if (rit->swap==true) {
                                auto m1 = rit->Atoms2Add( not forward ); // Swap checks
                                auto m2 = rit->Atoms2Add( forward );
                                assert( (m1.size() == 1) and (m2.size() == 1) && "Bad definition: Only 2 explicit atoms per reaction!"); // Swap A = B
                                auto atomlist = spc.findAtoms( m1.begin()->first );
                                if ( size(atomlist) < 1 ) // Make sure that there are any active atoms to swap
                                    return; // Slip out the back door
                                auto ait = slump.sample( atomlist.begin(), atomlist.end() ); // Random particle iterator
                                auto git = spc.findGroupContaining( *ait );
                                Change::data d;
                                d.atoms.push_back( Faunus::distance(git->begin(), ait) ); // Index of particle rel. to group
                                d.index = Faunus::distance( spc.groups.begin(), git );
                                d.internal = true;
                                d.dNswap = true;
                                change.groups.push_back( d ); // Add to list of moved groups
                                Tparticle p = atoms.at( m2.begin()->first );
                                p.pos = ait->pos;
                                *ait = p;
                                assert(ait->id == m2.begin()->first);
                            }

                            change.dN=true; // Attempting to change the number of atoms / molecules
                            for (auto &m : rit->Molecules2Add( not forward )) { // Delete
                                auto mollist = spc.findMolecules( m.first, Tspace::ALL);
                                if ( molecules<Tpvec>[m.first].atomic ) {
                                    auto git = mollist.begin();
                                    auto othermollist = otherspc->findMolecules(m.first, Tspace::ALL);  // implies that new and old are in sync
                                    auto othergit = othermollist.begin();
                                    Change::data d;
                                    d.index = Faunus::distance( spc.groups.begin(), git ); // integer *index* of moved group
                                    d.internal = true;
                                    d.dNatomic = true;
                                    for ( int N=0; N<m.second; N++ ) {  // deactivate m.second m.first atoms
                                        auto ait = slump.sample( git->begin(), git->end()); // iterator to random atom
                                        // Shuffle back to end, both in trial and new
                                        auto nait = git->end()-1; //iterator to last atom
                                        int dist = Faunus::distance( ait, git->end() ); // distance to random atom from end
                                        if ( Faunus::distance(ait, nait) > 1 ) {
                                            std::iter_swap(ait, nait);
                                            std::iter_swap(othergit->end()-dist-N, othergit->end() - (1+N) );
                                        }
                                        d.atoms.push_back ( Faunus::distance(git->begin(), nait) );
                                        git->deactivate( nait, git->end());
                                    }
                                    std::sort( d.atoms.begin(), d.atoms.end() );
                                    change.groups.push_back( d ); // add to list of moved groups
                                } else {
                                    mollist = spc.findMolecules( m.first, Tspace::ACTIVE);
                                    for ( int N=0; N <m.second; N++ ) {
                                        auto git = slump.sample(mollist.begin(), mollist.end());
                                        git->deactivate( git->begin(), git->end());
                                        Change::data d;
                                        d.index = Faunus::distance( spc.groups.begin(), git ); // integer *index* of moved group
                                        d.all = true; // *all* atoms in group were moved
                                        d.internal = true;
                                        for (int i=0; i<git->capacity(); i++)
                                            d.atoms.push_back(i);
                                        change.groups.push_back( d ); // add to list of moved groups
                                    }
                                }
                            }

                            for (auto &m : rit->Molecules2Add( forward )) { // Add
                                auto mollist = spc.findMolecules( m.first, Tspace::ALL);
                                if ( molecules<Tpvec>[m.first].atomic ) {
                                    auto git = mollist.begin();
                                    Change::data d;
                                    d.index = Faunus::distance( spc.groups.begin(), git);
                                    d.internal = true;
                                    d.dNatomic = true;
                                    for ( int N=0; N<m.second; N++ ) {  // Activate m.second m.first atoms
                                        git->activate( git->end(), git->end() + 1);
                                        auto ait = git->end()-1;
                                        spc.geo.randompos(ait->pos, slump);
                                        spc.geo.getBoundaryFunc()(ait->pos);
                                        d.atoms.push_back( Faunus::distance(git->begin(), ait) );  // Index of particle rel. to group
                                    }
                                    std::sort( d.atoms.begin(), d.atoms.end());
                                    change.groups.push_back( d ); // Add to list of moved groups
                                } else {
                                    mollist = spc.findMolecules( m.first, Tspace::INACTIVE);
                                    for ( int N=0; N <m.second; N++ ) {
                                        auto git = slump.sample(mollist.begin(), mollist.end());
                                        git->activate( git->inactive().begin(), git->inactive().end());
                                        Point cm = git->cm;
                                        git->translate( -cm, spc.geo.getBoundaryFunc() );
                                        spc.geo.randompos(cm, slump);
                                        git->translate( cm, spc.geo.getBoundaryFunc() );
                                        Point u = ranunit(slump);
                                        Eigen::Quaterniond Q( Eigen::AngleAxisd(2*pc::pi*(slump()-0.5), u) );
                                        git->rotate(Q, spc.geo.getBoundaryFunc());
                                        Change::data d;
                                        d.index = Faunus::distance( spc.groups.begin(), git ); // Integer *index* of moved group
                                        d.all = true; // All atoms in group were moved
                                        d.internal = true;
                                        for (int i=0; i<git->capacity(); i++)
                                            d.atoms.push_back(i);
                                        change.groups.push_back( d ); // Add to list of moved groups
                                        assert( spc.geo.sqdist( git->cm, Geometry::massCenter(git->begin(),git->end(),spc.geo.getBoundaryFunc(), -git->cm ) ) < 1e-9 );
                                    }

                                }
                            }

                            std::sort(change.groups.begin(), change.groups.end() );
                        } else
                            throw std::runtime_error("No reactions in list, disable rcmc or add reactions");
                    }

                    double bias(Change&, double, double) override {
                        if (forward)
                            return -lnK;
                        return lnK;
                    } //!< adds extra energy change not captured by the Hamiltonian

                    void _accept(Change&) override {
                        accmap[ trialprocess->name ] += 1;
                        trialprocess->N_reservoir += (forward == true) ? -1 : 1;
                        if( trialprocess->N_reservoir < 0 && trialprocess->canonic == true )
                            throw std::runtime_error("There are no negative number of molecules");
                    }

                    void _reject(Change&) override {
                        accmap[ trialprocess->name ] += 0;
                    }

            }; // End of class SpeciationMove

        /**
         * @brief QuadrantJump translates a molecule to another quadrant
         * considering as the origin the center of the box or the center of mass 
         * of a range of atomic indexes specified by "index": [start:stop].
         */
        template<typename Tspace>
            class QuadrantJump : public Movebase {
                private:
                    typedef typename Tspace::Tpvec Tpvec;
                    typedef typename Tspace::Tparticle Tparticle;
                    Tspace& spc; // Space to operate on
                    int molid=-1;
                    Point dir={1,1,1};
                    std::vector<size_t> index;
                    double _sqd; // squared displacement
                    Average<double> msqd; // mean squared displacement

                    void _to_json(json &j) const override {
                        j = {
                            {"dir", dir},
                            {"molid", molid},
                            {u8::rootof + u8::bracket("r" + u8::squared), std::sqrt(msqd.avg())},
                            {"molecule", molecules<Tpvec>[molid].name}
                        };
                        _roundjson(j,3);
                    }

                    void _from_json(const json &j) override {
                        assert(!molecules<Tpvec>.empty());
                        try {
                            std::string molname = j.at("molecule");
                            auto it = findName(molecules<Tpvec>, molname);
                            if (it == molecules<Tpvec>.end())
                                throw std::runtime_error("unknown molecule '" + molname + "'");
                            molid = it->id();
                            dir = j.value("dir", Point(1,1,1));
                            index = j.value("index", decltype(index)());
                            if (repeat<0) {
                                auto v = spc.findMolecules(molid);
                                repeat = std::distance(v.begin(), v.end());
                            }
                        }
                        catch (std::exception &e) {
                            throw std::runtime_error(name+": " + e.what());
                        }
                    } //!< Configure via json object


                    void _move(Change &change) override {
                        assert(molid>=0);
                        assert(!spc.groups.empty());
                        assert(spc.geo.getVolume()>0);

                        // pick random group from the system matching molecule type
                        // TODO: This can be slow -- implement look-up-table in Space
                        auto mollist = spc.findMolecules( molid, Tspace::ACTIVE ); // list of molecules w. 'molid'
                        if (size(mollist)>0) {
                            auto it = slump.sample( mollist.begin(), mollist.end() );
                            if (not it->empty()) {
                                assert(it->id==molid);
                                Point oldcm = it->cm;
                                if (index.size()==2) {
                                    auto cm_O = Geometry::massCenter(spc.p.begin()+index[0], spc.p.begin()+index[1]+1, spc.geo.getBoundaryFunc() );
                                    it->translate( -2*spc.geo.vdist(oldcm, cm_O).cwiseProduct(dir.cast<double>()), spc.geo.getBoundaryFunc() );
                                } else {
                                    it->translate( -2*oldcm.cwiseProduct(dir.cast<double>()), spc.geo.getBoundaryFunc() );
                                }
                                _sqd = spc.geo.sqdist(oldcm, it->cm); // squared displacement
                                Change::data d;
                                d.index = Faunus::distance( spc.groups.begin(), it ); // integer *index* of moved group
                                d.all = true; // *all* atoms in group were moved
                                change.groups.push_back( d ); // add to list of moved groups

                                assert( spc.geo.sqdist( it->cm,
                                            Geometry::massCenter(it->begin(),it->end(),spc.geo.getBoundaryFunc(),-it->cm) ) < 1e-9 );
                            }
                        }
                        else std::cerr << name << ": no molecules found" << std::endl;
                    }

                    void _accept(Change&) override { msqd += _sqd; }
                    void _reject(Change&) override { msqd += 0; }


                public:
                    QuadrantJump(Tspace &spc) : spc(spc) {
                        name = "quadrantjump";
                        repeat = -1; // meaning repeat N times
                    }
            };

        /**
         * @brief Molecular cluster move
         *
         * @todo fix so that it works w. GC molecules (index are calculating before simulation)
         */
        template<typename Tspace>
            class Cluster : public Movebase {
                private:
                    typedef typename Tspace::Tpvec Tpvec;
                    typedef typename Tspace::Tgroup Tgroup;
                    Tspace& spc;
                    Average<double> msqd, msqd_angle, N;
                    double dptrans=0, dprot=0, angle=0, _bias=0, probability=1.0;
                    size_t bias_rejected=0;
                    bool rotate; // true if cluster should be rotated
                    Point dir={1,1,1}, dp;
                    std::vector<std::string> names; // names of molecules to be considered
                    std::vector<int> ids; // molecule id's of molecules to be considered
                    std::set<int> satellites; // subset of molecules to cluster, but NOT act as nuclei (cluster centers)
                    std::vector<size_t> index; // index of all possible molecules to be considered
                    std::map<size_t, size_t> clusterSizeDistribution; // distribution of cluster sizes
                    PairMatrix<double,true> thresholdsq;

                    virtual double clusterProbability(const Tgroup &g1, const Tgroup &g2) const {
                        if ( spc.geo.sqdist(g1.cm, g2.cm) <= thresholdsq(g1.id,g2.id) )
                            return probability;
                        return 0.0;
                    }

                    void _to_json(json &j) const override {
                        using namespace u8;
                        j = {
                            {"dir", dir}, {"dp", dptrans}, {"dprot", dprot}, {"probability", probability},
                            {rootof + bracket("r" + squared), std::sqrt(msqd.avg())},
                            {rootof + bracket(theta + squared) + "/" + degrees, std::sqrt(msqd_angle.avg()) / 1.0_deg},
                            {bracket("N"), N.avg()},
                            {"bias rejection rate", double(bias_rejected) / cnt},
                            {"clusterdistribution", clusterSizeDistribution}
                        };
                        _roundjson(j,3);

                        // print threshold matrix
                        auto& _j = j["threshold"];
                        for (auto i : ids)
                            for (auto j : ids)
                                if (i>=j) {
                                    auto str = Faunus::molecules<Tpvec>[i].name+" "+Faunus::molecules<Tpvec>[j].name;
                                    _j[str] = std::sqrt( thresholdsq(i,j) );
                                    _roundjson(_j[str], 3);
                                }

                        // print satellite molecules
                        if (not satellites.empty()) {
                            auto &_j = j["satellites"];
                            _j = json::array();
                            for (auto id : satellites)
                                _j.push_back( Faunus::molecules<Tpvec>[id].name );
                        }
                    }

                    void _from_json(const json &j) override {
                        assertKeys(j, {"dp", "dprot", "dir", "threshold", "molecules", "repeat", "satellites", "probability"});
                        dptrans = j.at("dp");
                        dir = j.value("dir", Point(1,1,1));
                        dprot = j.at("dprot");
                        probability = j.value("probability",1.0);
                        names = j.at("molecules").get<decltype(names)>(); // molecule names
                        ids = names2ids(molecules<Tpvec>, names);     // names --> molids
                        index.clear();
                        for (auto &g : spc.groups) // loop over all groups
                            if (not g.atomic) // only molecular groups
                                if (g.size()==g.capacity()) // only active particles
                                    if (std::find(ids.begin(), ids.end(), g.id)!=ids.end() )
                                        index.push_back( &g-&spc.groups.front() );
                        if (repeat<0)
                            repeat = index.size();

                        // read satellite ids (molecules NOT to be considered as cluster centers)
                        auto satnames = j.value("satellites", std::vector<std::string>()); // molecule names
                        auto vec = names2ids(Faunus::molecules<Tpvec>, satnames);     // names --> molids
                        satellites = std::set<int>(vec.begin(), vec.end());
                        
                        for (auto id : satellites)
                            if (std::find(ids.begin(), ids.end(), id)==ids.end() )
                                throw std::runtime_error("satellite molecules must be defined in `molecules`");

                        // read cluster thresholds
                        if (j.count("threshold")==1) {
                            auto &_j = j.at("threshold");
                            // threshold is given as a single number
                            if (_j.is_number()) {
                                for (auto i : ids)
                                    for (auto j : ids)
                                        if (i>=j)
                                            thresholdsq.set(i, j, std::pow( _j.get<double>(), 2));
                            }
                            // threshold is given as pairs of clustering molecules
                            else if (_j.is_object()) {
                                for (auto it=_j.begin(); it!=_j.end(); ++it) {
                                    auto v = words2vec<std::string>( it.key() );
                                    if (v.size()==2) {
                                        auto it1 = findName(Faunus::molecules<Tpvec>, v[0]);
                                        auto it2 = findName(Faunus::molecules<Tpvec>, v[1]);
                                        if (it1==Faunus::molecules<Tpvec>.end() or it2==Faunus::molecules<Tpvec>.end())
                                            throw std::runtime_error("unknown molecule(s): ["s + v[0] + " " + v[1] + "]");
                                        thresholdsq.set(it1->id(), it2->id(), std::pow( it.value().get<double>(), 2) );
                                    } else
                                        throw std::runtime_error("threshold requires exactly two space-separated molecules");
                                }
                            } else
                                throw std::runtime_error("threshold must be a number or object");
                        }
                    }

                    /**
                     * @param spc Space
                     * @param first Index of initial molecule (randomly selected)
                     * @param index w. all molecules clustered around first (first included)
                     */
                    void findCluster(Tspace &spc, size_t first, std::set<size_t>& cluster) {
                        assert(first < spc.p.size());
                        std::set<size_t> pool(index.begin(), index.end());
                        assert(pool.count(first)>0);

                        cluster.clear();
                        cluster.insert(first);
                        pool.erase(first);

                        size_t n;
                        do { // find cluster (not very clever...)
start:
                            n = cluster.size();
                            for (size_t i : cluster)
                                if (not spc.groups.at(i).empty()) // check if group is inactive
                                    for (size_t j : pool)
                                        if (i!=j)
                                            if (not spc.groups.at(j).empty()) { // check if group is inactive
                                                // probability to cluster
                                                double P = clusterProbability(spc.groups.at(i), spc.groups.at(j));
                                                if ( Movebase::slump() <= P ) {
                                                    cluster.insert(j);
                                                    pool.erase(j);
                                                    goto start; // wow, first goto ever!
                                                }
                                            }
                        } while (cluster.size() != n);

                        // check if cluster is too large
                        double max = spc.geo.getLength().minCoeff()/2;
                        for (auto i : cluster)
                            for (auto j : cluster)
                                if (j>i)
                                    if (spc.geo.sqdist(spc.groups.at(i).cm, spc.groups.at(j).cm)>=max*max)
                                        rotate=false; // skip rotation if cluster larger than half the box length
                    }

                    void _move(Change &change) override {
                        _bias=0;
                        rotate=true;
                        if (not index.empty()) {
                            std::set<size_t> cluster; // all group index in cluster

                            // find "nuclei" or cluster center and exclude any molecule id listed as "satellite".
                            size_t first;
                            do {
                                first = *slump.sample(index.begin(), index.end()); // random molecule (nuclei)
                            } while (satellites.count( spc.groups[first].id ) != 0);

                            findCluster(spc, first, cluster); // find cluster around first

                            N += cluster.size(); // average cluster size
                            clusterSizeDistribution[ cluster.size() ]++; // update cluster size distribution
                            Change::data d;
                            d.all=true;
                            dp = ranunit(slump, dir) * dptrans * slump();

                            if (rotate)
                                angle = dprot * (slump()-0.5);
                            else
                                angle = 0;

                            auto boundary = spc.geo.getBoundaryFunc();

                            // lambda function to calculate cluster COM
                            auto clusterCOM = [&]() {
                                double m, sum_m=0;
                                Point cm(0,0,0);
                                Point O = spc.groups[*cluster.begin()].cm;
                                for (auto i : cluster) {
                                    auto &g = spc.groups[i];
                                    Point t = g.cm-O;
                                    boundary(t);
                                    m = g.mass();
                                    cm += m*t;
                                    sum_m += m;
                                }
                                cm = cm/sum_m + O;
                                boundary(cm);
                                return cm;
                            };

                            Point COM = clusterCOM(); // org. cluster center
                            Eigen::Quaterniond Q;
                            Q = Eigen::AngleAxisd(angle, ranunit(slump)); // quaternion

                            for (auto i : cluster) { // loop over molecules in cluster
                                auto &g = spc.groups[i];
                                if (rotate) {
                                    Geometry::rotate(g.begin(), g.end(), Q, boundary, -COM);
                                    g.cm = g.cm-COM;
                                    boundary(g.cm);
                                    g.cm = Q*g.cm+COM;
                                    boundary(g.cm);
                                }
                                g.translate(dp, boundary);
                                d.index=i;
                                change.groups.push_back(d);
                            }

                            change.moved2moved = false; // do not calc. internal cluster energy

                            // Reject if cluster composition changes during move
                            // Note: this only works for the binary 0/1 probability function
                            // currently implemented in `findCluster()`.

                            std::set<size_t> aftercluster; // all group index in cluster _after_move
                            findCluster(spc, first, aftercluster); // find cluster around first
                            if (aftercluster == cluster)
                                _bias = 0;
                            else {
                                _bias = pc::infty; // bias is infinite --> reject
                                bias_rejected++; // count how many time we reject due to bias
                            }
#ifndef NDEBUG
                            // check if cluster mass center movement matches displacement
                            if (_bias==0) {
                                Point newCOM = clusterCOM(); // org. cluster center
                                Point d = spc.geo.vdist(COM, newCOM); // distance between new and old COM
                                double _zero = (d+dp).norm(); // |d+dp| should ideally be zero...
                                assert(std::fabs(_zero) < 1e-6 && "cluster likely too large");
                            }
#endif
                        }
                    }

                    double bias(Change&, double, double) override {
                        return _bias;
                    } //!< adds extra energy change not captured by the Hamiltonian

                    void _reject(Change&) override { msqd += 0; msqd_angle += 0; }

                    void _accept(Change&) override {
                        msqd += dp.squaredNorm();
                        msqd_angle += angle*angle;
                    }

                public:
                    Cluster(Tspace &spc) : spc(spc) {
                        cite = "doi:10/cj9gnn";
                        name = "cluster";
                        repeat = -1; // meaning repeat N times
                    }
            };

        /**
          * @brief An abstract base class for rotational movements of a polymer chain
        */
        class ChainRotationMovebase: public Movebase {
          protected:
            std::string molname;
            size_t molid;
            double dprot;               //!< maximal angle of rotation, ±0.5*dprot
            double sqdispl;             //!< center-of-mass displacement squared
            Average<double> msqdispl;   //!< center-of-mass mean squared displacement
            bool permit_move = true;
            bool allow_small_box = false;
            int small_box_encountered = 0;   //!< number of skipped moves due to too small container
          private:
            virtual size_t select_segment() = 0; //!< selects a chain segment and return the number of atoms in it
            virtual void rotate_segment(double angle) = 0; //!< rotates the selected chain segment
            virtual void store_change(Change &change) = 0; //!< stores changes made to atoms
            void _move(Change &change) override;
            void _accept(Change &change) override;
            void _reject(Change &change) override;
          protected:
            void _from_json(const json &j) override;
            void _to_json(json &j) const override;
          public:
            double bias(Change&, double uold, double unew) override;
        };

        /**
          * @brief An abstract class that rotates a selected segment of a polymer chain in the given simulation box.
        */
        template<typename Tspace>
        class ChainRotationMove : public ChainRotationMovebase {
            using Tbase = ChainRotationMovebase;
          protected:
            Tspace& spc;
            typedef typename Tspace::Tpvec Tpvec;
            typename Tspace::Tgvec::iterator molecule_iter;
            //! Indices of atoms in the spc.p vector that mark the origin and the direction of the axis of rotation.
            std::array<size_t, 2> axis_ndx;
            //! Indices of atoms in the spc.p vector that shall be rotated.
            std::vector<size_t> segment_ndx;

          public:
            explicit ChainRotationMove(Tspace &spc) : spc(spc) {
                repeat = -1;
            }

          protected:
            void _from_json(const json &j) override {
                Tbase::_from_json(j);
                auto moliter = findName(molecules<Tpvec>, molname);
                if (moliter == molecules<Tpvec>.end())
                    throw std::runtime_error("unknown molecule '" + molname + "'");
                molid = moliter->id();
            }

          private:
            /**
             * @brief Rotates the chain segment around the axes by the given angle.
             * @param angle
             */
            void rotate_segment(double angle) {
                if( ! segment_ndx.empty() ) {
                    auto &chain = *molecule_iter;
                    auto old_cm = chain.cm;
                    // Uses an implementation from the old Pivot class. The translation of the chain might be unnecessary.
                    auto shift_pos = spc.p[axis_ndx[0]].pos;
                    //chain.unwrap(spc.geo.getDistanceFunc()); // remove pbc
                    chain.translate(-shift_pos, spc.geo.getBoundaryFunc());
                    auto origin_pos =spc.p[axis_ndx[0]].pos; // != shift_pos because of chain.translate
                    auto axis_pos = spc.geo.vdist(origin_pos, spc.p[axis_ndx[1]].pos).normalized();
                    Eigen::Quaterniond Q(Eigen::AngleAxisd(angle, axis_pos));
                    auto M = Q.toRotationMatrix();
                    for (auto i : segment_ndx) {
                        spc.p[i].rotate(Q, M); // internal rot.
                        spc.p[i].pos = Q * (spc.p[i].pos - origin_pos) + origin_pos; // positional rot.
                    }
                    chain.cm = Geometry::massCenter(chain.begin(), chain.end());
                    chain.translate(shift_pos, spc.geo.getBoundaryFunc());
                    //chain.wrap(spc.geo.getBoundaryFunc()); // re-apply pbc
                    if(box_big_enough()) {
                        sqdispl = spc.geo.sqdist(chain.cm, old_cm); // CM movement
                    }
                }
            }

            /**
             * Stores changes of atoms after the move attempt.
             * @param change
             */
            void store_change(Change &change) {
                if( ! segment_ndx.empty() ) {
                    auto &chain = *molecule_iter;
                    auto offset = std::distance(spc.p.begin(), chain.begin());
                    Change::data change_data;
                    for (int i: segment_ndx) {
                        change_data.atoms.push_back(i - offset); // `atoms` index are relative to chain
                    }
                    change_data.index = Faunus::distance(spc.groups.begin(), &chain); // integer *index* of moved group
                    change_data.all = false;
                    change_data.internal = true; // trigger internal interactions
                    change.groups.push_back(change_data); // add to list of moved groups
                }
            }

            /** In periodic systems (cuboid, slit, etc.) a chain rotational move can cause the molecule to be larger
             *  than half the box length which we catch here.
             *  @throws std::runtime_error
             */
            bool box_big_enough() {
                auto &chain = *molecule_iter;
                auto cm_pbc = Geometry::massCenter(chain.begin(), chain.end(), spc.geo.getBoundaryFunc(), -chain.cm);
                double cm_diff = spc.geo.sqdist(chain.cm, cm_pbc);
                if (cm_diff > 1e-6) {
                    small_box_encountered++;
                    permit_move = false;
                    if (! allow_small_box) {
                        throw std::runtime_error("Container too small for the molecule '" + molname + "'");
                    }
                    return false;
                }
                return true;
            }
        };


        /**
          * @brief Performs a crankshaft move of a random segment in a polymer chain.
          *
          * Two random atoms are select from a random polymer chain to be the joints of a crankshaft.
          * The chain segment between the joints is then rotated by a random angle around the axis
          * determined by the joints. The extend of the angle is limited by dprot.
        */
        template<typename Tspace>
        class CrankshaftMove : public ChainRotationMove<Tspace> {
            using Tbase = ChainRotationMove<Tspace>;

          public:
            explicit CrankshaftMove(Tspace &spc) : ChainRotationMove<Tspace>(spc) {
                this->name = "crankshaft";
            }
          protected:
            void _from_json(const json &j) override {
                Tbase::_from_json(j);
                if (this->repeat < 0) {
                    // set the number of repetitions to the length of the chain (minus 2) times the number of the chains
                    auto moliter = this->spc.findMolecules(this->molid);
                    auto &molecule = *moliter.begin();
                    this->repeat = std::distance(moliter.begin(), moliter.end()) * (molecule.size() - 2);
                }
            }

          private:
            /** Randomly selects two atoms as joints in a random chain. The joints then determine the axis of rotation
             *  of the chain segment between the joints.
             *  The member vectors containing atoms' indices of the axis and the segment are populated accordingly.
             *  Returns the segment size as atom count.
             *  A non-branched chain is assumed having atom indices in a dense sequence.
             */
            size_t select_segment() override {
                size_t segment_size = 0;
                this->segment_ndx.clear();
                this->molecule_iter = this->spc.randomMolecule(this->molid, this->slump); // a random chain
                if (this->molecule_iter != this->spc.groups.end()) {
                    auto &molecule = *this->molecule_iter;
                    if (molecule.size() > 2) { // must have at least three atoms
                        auto joint0 = this->slump.sample(molecule.begin(), molecule.end());
                        auto joint1 = this->slump.sample(molecule.begin(), molecule.end());
                        if (joint0 != molecule.end() && joint1 != molecule.end()) {
                            auto joint_distance = std::distance(joint0, joint1);
                            if (joint_distance < 0) {
                                joint_distance *= -1;
                                std::swap(joint0, joint1);
                            }
                            if (joint_distance > 1) { // at least one atom between the joints
                                auto joint0_ndx = std::distance(this->spc.p.begin(), joint0);
                                auto joint1_ndx = std::distance(this->spc.p.begin(), joint1);
                                if(joint0_ndx < 0 || joint1_ndx < 0) {
                                    throw std::range_error("A negative index of the atom encountered.");
                                }
                                this->axis_ndx = {(size_t) joint0_ndx, (size_t) joint1_ndx}; // joints create the axis
                                for (size_t i = joint0_ndx + 1; i < joint1_ndx; i++)
                                    this->segment_ndx.push_back(i);  // add segment's atom indices
                                segment_size = this->segment_ndx.size();
                            }
                        }
                    }
                }
                return segment_size;
            }
        };


        /**
          * @brief Performs a pivot move of a random tail part of a polymer chain.
          *
          * A random harmonic bond is selected from a random polymer chain. The bond determines the axes the rotation.
          * A part of the chain either before or after the bond (the selection has an equal probability )
          * then constitutes a segment which is rotated by a random angle. The extend of the angle is limited by dprot.
        */
        template<typename Tspace>
        class PivotMove : public ChainRotationMove<Tspace> {
            using Tbase = ChainRotationMove<Tspace>;
         private:
            std::vector<std::shared_ptr<Potential::BondData>> bonds;

          public:
            explicit PivotMove(Tspace &spc) : ChainRotationMove<Tspace>(spc) {
                this->name = "pivot";
            }

          protected:
            void _from_json(const json &j) override {
                Tbase::_from_json(j);
                bonds = Potential::filterBonds(
                        molecules<typename Tbase::Tpvec>[this->molid].bonds, Potential::BondData::HARMONIC);

                if (this->repeat < 0) {
                    // set the number of repetitions to the length of the chain (minus 2) times the number of the chains
                    auto moliter = this->spc.findMolecules(this->molid);
                    this->repeat = std::distance(moliter.begin(), moliter.end());
                    if(this->repeat > 0) {
                        this->repeat *= (bonds.size() - 1);
                    }
                }
            }

            /** Selects a random harmonic bond of a random polymer chain which atoms then create an axis of rotation.
             *  Atoms between the randomly selected chain's end and the bond atom compose a segment to be rotated.
             *  The member vectors containing atoms' indices of the axis and the segment are populated accordingly.
             *  Returns the segment size as atom count.
             *  A non-branched chain is assumed having atom indices in a dense sequence.
             */
            size_t select_segment() override {
                size_t segment_size = 0;
                this->segment_ndx.clear();
                this->molecule_iter = this->spc.randomMolecule(this->molid, this->slump);
                if (this->molecule_iter != this->spc.groups.end()) {
                    auto &chain = *this->molecule_iter;
                    if (chain.size() > 2) { // must have at least three atoms
                        auto bond = this->slump.sample(bonds.begin(), bonds.end()); // a random harmonic bond
                        if (bond != bonds.end()) {
                            auto chain_offset = std::distance(this->spc.p.begin(), chain.begin());
                            auto atom0_ndx = (*bond)->index.at(0) + chain_offset;
                            auto atom1_ndx = (*bond)->index.at(1) + chain_offset;
                            if(atom0_ndx < 0 || atom1_ndx < 0) {
                                throw new std::range_error("A negative index of the atom occured.");
                            }
                            if (this->slump() > 0.5) {
                                for (size_t i = atom1_ndx + 1; i < chain_offset + chain.size(); i++)
                                    this->segment_ndx.push_back(i);
                                std::swap(atom0_ndx, atom1_ndx); // the second atom is the origin
                            } else {
                                for (size_t i = chain_offset; i < atom0_ndx; i++)
                                    this->segment_ndx.push_back(i);
                            }
                            this->axis_ndx = std::array<size_t, 2> {(size_t) atom0_ndx, (size_t) atom1_ndx};
                            segment_size = this->segment_ndx.size();
                        }
                    }
                }
                return segment_size;
            }
        };

        /**
         * A legacy implementation of the pivot move which will be removed in a future revision. Use PivotMove instead
         * unless you necessarily require this original implementation.
         *
         * @deprecated
         */
        template<typename Tspace>
            class Pivot : public Movebase {
                private:
                    typedef typename Tspace::Tpvec Tpvec;
                    std::vector<std::shared_ptr<Potential::BondData>> bonds;
                    std::vector<int> index; // atom index to rotate
                    Tspace& spc;
                    std::string molname;
                    int molid;
                    int skipped=0; // number of skipped moves due to too small container
                    double dprot;
                    double _bias=0; // bias energy
                    double d2; // cm movement, squared
                    Average<double> msqd; // cm mean squared displacement
                    bool skip_if_too_large=true;

                    void _to_json(json &j) const override {
                        using namespace u8;
                        j = {
                            {"molecule", molname}, {"dprot", dprot},
                            {u8::rootof + u8::bracket("r_cm" + u8::squared), std::sqrt(msqd.avg())}
                        };
                        if (skipped>0)
                            j["skipped"] = double(skipped) / cnt;
                        _roundjson(j,3);
                    }

                    void _from_json(const json &j) override {
                        dprot = j.at("dprot");
                        molname = j.at("molecule");
                        skip_if_too_large = j.value("skiplarge", true);
                        auto it = findName(molecules<Tpvec>, molname);
                        if (it == molecules<Tpvec>.end())
                            throw std::runtime_error("unknown molecule '" + molname + "'");
                        molid = it->id();
                        bonds = Potential::filterBonds(
                                molecules<Tpvec>[molid].bonds, Potential::BondData::HARMONIC);
                        if (repeat<0) {
                            auto v = spc.findMolecules(molid);
                            repeat = std::distance(v.begin(), v.end()); // repeat for each molecule...
                            if (repeat>0)
                                repeat *= bonds.size();
                        }
                    }

                    /**
                     * 1. pick random harmonic bond
                     * 2. set rotation axis to bond axis
                     * 3. rotate all atoms aither before or after bond
                     * 4. recalc. mass center
                     */
                    void _move(Change &change) override {
                        d2=0;
                        if (std::fabs(dprot)>1e-9) {
                            auto g = spc.randomMolecule(molid, slump); // look for random group
                            if (g!=spc.groups.end())
                                if (g->size()>2) { // must at least have three atoms
                                    auto b = slump.sample(bonds.begin(), bonds.end()); // pick random harmonic bond
                                    if (b != bonds.end()) {
                                        // index in `bonds are relative to the group
                                        int i1 = (*b)->index.at(0);
                                        int i2 = (*b)->index.at(1);
                                        int offset = std::distance( spc.p.begin(), g->begin() );

                                        index.clear();
                                        if (slump()>0.5) // either rotate after or before bond
                                            for (size_t i=i2+1; i<g->size(); i++)
                                                index.push_back(i+offset);
                                        else
                                            for (int i=0; i<i1; i++)
                                                index.push_back(i+offset);
                                        i1+=offset;
                                        i2+=offset;

                                        if (not index.empty()) {
                                            Point oldcm = g->cm;
                                            Point shift = spc.p[i1].pos; // center around this point to disable PBC
                                            g->translate(-shift, spc.geo.getBoundaryFunc());
                                            Point u = spc.geo.vdist(spc.p[i1].pos, spc.p[i2].pos).normalized();
                                            double angle = dprot * (slump()-0.5);
                                            Eigen::Quaterniond Q( Eigen::AngleAxisd(angle, u) );
                                            auto M = Q.toRotationMatrix();
                                            for (auto i : index) {
                                                spc.p[i].rotate(Q, M); // internal rot.
                                                spc.p[i].pos = Q * ( spc.p[i].pos - spc.p[i1].pos)
                                                    + spc.p[i1].pos; // positional rot.
                                            }
                                            g->cm = Geometry::massCenter(g->begin(), g->end());
                                            g->translate(shift, spc.geo.getBoundaryFunc());

                                            // in periodic systems (cuboid, slit etc.) a pivot move
                                            // can cause the molecule to be large than half the box
                                            // length which we catch here.
                                            double should_be_zero = spc.geo.sqdist( g->cm,
                                                    Geometry::massCenter(g->begin(), g->end(), spc.geo.getBoundaryFunc(), -g->cm));
                                            if (should_be_zero>1e-6) {
                                                if (skip_if_too_large) {
                                                    skipped++;
                                                    d2 = 0;
                                                    _bias = pc::infty; // config. WILL be rejected
                                                } else throw std::runtime_error("container too small for molecule");
                                            } else _bias = 0;

                                            d2 = spc.geo.sqdist(g->cm, oldcm); // CM movement

                                            Change::data d;
                                            for (int i : index)
                                                d.atoms.push_back(i-offset); // `atoms` index are relative to group
                                            d.index = Faunus::distance( spc.groups.begin(), g ); // integer *index* of moved group
                                            d.all = false;
                                            d.internal = true;    // trigger internal interactions
                                            change.groups.push_back( d ); // add to list of moved groups
                                        }
                                    }
                                }
                        }
                    }

                    double bias(Change&, double, double) override {
                        return _bias;
                    }

                    void _accept(Change&) override { msqd += d2; }
                    void _reject(Change&) override { msqd += 0; }

                public:
                    Pivot(Tspace &spc) : spc(spc) {
                        name = "pivotlegacy";
                        repeat = -1; // --> repeat=N
                    }
            }; //!< Pivot move around random harmonic bond axis

#ifdef ENABLE_MPI
        /**
         * @brief Class for parallel tempering (aka replica exchange) using MPI
         *
         * Although not completely correct, the recommended way of performing a temper move
         * is to do `N` Monte Carlo passes with regular moves and then do a tempering move.
         * This is because the MPI nodes must be in sync and if you have a system where
         * the random number generator calls are influenced by the Hamiltonian we could
         * end up in a deadlock.
         *
         * @date Lund 2012, 2018
         */
        template<class Tspace>
            class ParallelTempering : public Movebase {
                private:
                    typedef typename Tspace::Tpvec Tpvec;
                    typedef typename Tspace::Tparticle Tparticle;

                    Tspace& spc; // Space to operate on
                    MPI::MPIController& mpi;

                    int partner;                  //!< Exchange replica (partner)
                    enum extradata {VOLUME=0};    //!< Structure of extra data to send
                    std::map<std::string, Average<double>> accmap;

                    MPI::FloatTransmitter ft;   //!< Class for transmitting floats over MPI
                    MPI::ParticleTransmitter<Tpvec> pt;//!< Class for transmitting particles over MPI

                    void findPartner() {
                        int dr=0;
                        partner = mpi.rank();
                        (mpi.random()>0.5) ? dr++ : dr--;
                        (mpi.rank() % 2 == 0) ? partner+=dr : partner-=dr;
                    } //!< Find replica to exchange with

                    bool goodPartner() {
                        assert(partner!=mpi.rank() && "Selfpartner! This is not supposed to happen.");
                        if (partner>=0)
                            if ( partner<mpi.nproc() )
                                if ( partner!=mpi.rank() )
                                    return true;
                        return false;
                    } //!< Is partner valid?

                    void _to_json(json &j) const override {
                        j = {
                            { "replicas", mpi.nproc() },
                            { "datasize", pt.getFormat() }
                        };
                        json &_j = j["exchange"];
                        _j = json::object();
                        for (auto &m : accmap)
                            _j[m.first] = {
                                {"attempts", m.second.cnt},
                                {"acceptance", m.second.avg()}
                            };
                    }

                    void _move(Change &change) override {
                        double Vold = spc.geo.getVolume();
                        findPartner();
                        Tpvec p; // temperary storage
                        p.resize(spc.p.size());
                        if (goodPartner()) {
                            change.all=true;
                            pt.sendExtra[VOLUME]=Vold;  // copy current volume for sending
                            pt.recv(mpi, partner, p); // receive particles
                            pt.send(mpi, spc.p, partner);     // send everything
                            pt.waitrecv();
                            pt.waitsend();

                            double Vnew = pt.recvExtra[VOLUME];
                            if (Vnew<1e-9 || spc.p.size() != p.size())
                                MPI_Abort(mpi.comm, 1);

                            if (std::fabs(Vnew-Vold)>1e-9)
                                change.dV=true;


                            spc.p = p;
                            spc.geo.setVolume(Vnew);

                            // update mass centers
                            for (auto& g : spc.groups)
                                if (g.atomic==false)
                                    g.cm = Geometry::massCenter(g.begin(), g.end(),
                                            spc.geo.getBoundaryFunc(), -g.begin()->pos);
                        }
                    }

                    double exchangeEnergy(double mydu) {
                        std::vector<MPI::FloatTransmitter::floatp> duSelf(1), duPartner;
                        duSelf[0]=mydu;
                        duPartner = ft.swapf(mpi, duSelf, partner);
                        return duPartner.at(0);               // return partner energy change
                    } //!< Exchange energy with partner

                    double bias(Change&, double uold, double unew) override {
                        return exchangeEnergy(unew-uold); // Exchange dU with partner (MPI)
                    }

                    std::string id() {
                        std::ostringstream o;
                        if (mpi.rank() < partner)
                            o << mpi.rank() << " <-> " << partner;
                        else
                            o << partner << " <-> " << mpi.rank();
                        return o.str();
                    } //!< Unique string to identify set of partners

                    void _accept(Change&) override {
                        if ( goodPartner() )
                            accmap[ id() ] += 1;
                    }

                    void _reject(Change&) override {
                        if ( goodPartner() )
                            accmap[ id() ] += 0;
                    }

                    void _from_json(const json &j) override {
                        pt.setFormat( j.value("format", std::string("XYZQI") ) );
                    }

                public:
                    ParallelTempering(Tspace &spc, MPI::MPIController &mpi ) : spc(spc), mpi(mpi) {
                        name="temper";
                        partner=-1;
                        pt.recvExtra.resize(1);
                        pt.sendExtra.resize(1);
                    }
            };
#endif

        template<typename Tspace>
            class Propagator : public BasePointerVector<Movebase> {
                private:
                    int _repeat;
                    std::discrete_distribution<> dist;
                    std::vector<double> w; // list of weights for each move

                    void addWeight(double weight=1) {
                        w.push_back(weight);
                        dist = std::discrete_distribution<>(w.begin(), w.end());
                        _repeat = int(std::accumulate(w.begin(), w.end(), 0.0));
                    }

                public:
                    using BasePointerVector<Movebase>::vec;
                    inline Propagator() {}
#pragma GCC diagnostic push
#pragma GCC diagnostic ignored "-Wunused-parameter"
                    inline Propagator(const json &j, Tspace &spc, MPI::MPIController &mpi) {
#pragma GCC diagnostic pop
                        if (j.count("random")==1)
                            Movebase::slump = j["random"]; // slump is static --> shared for all moves

                        for (auto &m : j.at("moves")) {// loop over move list
                            size_t oldsize = vec.size();
                            for (auto it : m.items()) {
                                try {
                                    if (it.key()=="moltransrot") this->template push_back<Move::TranslateRotate<Tspace>>(spc);
                                    else if (it.key()=="conformationswap") this->template push_back<Move::ConformationSwap<Tspace>>(spc);
                                    else if (it.key()=="transrot") this->template push_back<Move::AtomicTranslateRotate<Tspace>>(spc);
<<<<<<< HEAD
                                    else if (it.key()=="hyper2d") this->template push_back<Move::Atomic2dTranslateRotate<Tspace>>(spc);
                                    else if (it.key()=="pivot") this->template push_back<Move::Pivot<Tspace>>(spc);
=======
                                    else if (it.key()=="pivotlegacy") this->template push_back<Move::Pivot<Tspace>>(spc);
                                    else if (it.key()=="pivot") this->template push_back<Move::PivotMove<Tspace>>(spc);
                                    else if (it.key()=="crankshaft") this->template push_back<Move::CrankshaftMove<Tspace>>(spc);
>>>>>>> b833a071
                                    else if (it.key()=="volume") this->template push_back<Move::VolumeMove<Tspace>>(spc);
                                    else if (it.key()=="charge") this->template push_back<Move::ChargeMove<Tspace>>(spc);
                                    else if (it.key()=="rcmc") this->template push_back<Move::SpeciationMove<Tspace>>(spc);
                                    else if (it.key()=="quadrantjump") this->template push_back<Move::QuadrantJump<Tspace>>(spc);
                                    else if (it.key()=="cluster") this->template push_back<Move::Cluster<Tspace>>(spc);
                                    // new moves go here...
#ifdef ENABLE_MPI
                                    else if (it.key()=="temper") this->template push_back<Move::ParallelTempering<Tspace>>(spc, mpi);
                                    // new moves requiring MPI go here...
#endif
                                    if (vec.size()==oldsize+1) {
                                        vec.back()->from_json( it.value() );
                                        addWeight(vec.back()->repeat);
                                    } else
                                        throw std::runtime_error("unknown move");
                                } catch (std::exception &e) {
                                    throw std::runtime_error("Error adding move '" + it.key() + "': " + e.what() + usageTip[it.key()]);
                                }
                            }
                        }
                    }

                    int repeat() { return _repeat; }

                    auto sample() {
                        if (!vec.empty()) {
                            assert(w.size() == vec.size());
                            return vec.begin() + dist( Move::Movebase::slump.engine );
                        }
                        return vec.end();
                    } //!< Pick move from a weighted, random distribution
            };

    }//Move namespace

    template<class Tgeometry, class Tparticle>
        class MCSimulation {
            private:
                typedef Space<Tgeometry, Tparticle> Tspace;
                typedef typename Tspace::Tpvec Tpvec;

                std::string lastMoveName; //!< name of latest move

                bool metropolis(double du) const {
                    if (std::isnan(du))
                        throw std::runtime_error("Metropolis error: energy cannot be NaN");
                    if (du<0)
                        return true;
                    if (-du > pc::max_exp_argument)
                        std::cerr << "warning: large metropolis energy" << std::endl;
                    return ( Move::Movebase::slump() > std::exp(-du)) ? false : true;
                } //!< Metropolis criterion (true=accept)

                struct State {
                    Tspace spc;
                    Energy::Hamiltonian<Tspace> pot;
                    State(const json &j) : spc(j), pot(spc,j) {}

                    void sync(State &other, Change &change) {
                        spc.sync( other.spc, change );
                        pot.sync( &other.pot, change );
                    }
                }; //!< Contains everything to describe a state

                State state1, // old state (accepted)
                      state2; // new state (trial)
                double uinit=0, dusum=0;
                Average<double> uavg;

                void init() {
                    dusum=0;
                    Change c; c.all=true;

                    state1.pot.key = Energy::Energybase::OLD; // this is the old energy (current, accepted)
                    state2.pot.key = Energy::Energybase::NEW; // this is the new energy (trial)

                    state1.pot.init();
                    double u1 = state1.pot.energy(c);
                    uinit = u1;

                    state2.sync(state1, c); // copy all information from state1 into state2
                    state2.pot.init();
                    double u2 = state2.pot.energy(c);

                    // check that the energies in state1 and state2 are *identical*
                    if (std::isfinite(u1) and std::isfinite(u2))
                        if (std::fabs((u1-u2)/u1)>1e-3) {
                            std::cerr << "u1 = " << u1 << "  u2 = " << u2 << endl;
                            throw std::runtime_error("error aligning energies - this could be a bug...");
                        }

                    // inject reference to state1 in SpeciationMove (needed to calc. *differences*
                    // in ideal excess chem. potentials)
                    for (auto base : moves.vec) {
                        auto derived = std::dynamic_pointer_cast<Move::SpeciationMove<Tspace>>(base);
                        if (derived)
                            derived->setOther(state1.spc);
                    }
                }

            public:
                Move::Propagator<Tspace> moves;

                auto& pot() { return state1.pot; }
                auto& space() { return state1.spc; }
                const auto& pot() const { return state1.pot; }
                const auto& space() const { return state1.spc; }
                const auto& geometry() const { return state1.spc.geo; }
                const auto& particles() const { return state1.spc.p; }

                double drift() {
                    Change c; c.all=true;
                    double ufinal = state1.pot.energy(c);
                    double du = ufinal-uinit;
                    if (std::isfinite(du)) {
                        if (std::fabs(du)<1e-10) return 0;
                        if (uinit!=0) return ( ufinal-(uinit+dusum) ) / uinit;
                        else if (ufinal!=0) return ( ufinal-(uinit+dusum) ) / ufinal;
                    }
                    return std::numeric_limits<double>::quiet_NaN();
                } //!< Calculates the relative energy drift from initial configuration

                MCSimulation(const json &j, MPI::MPIController &mpi) : state1(j), state2(j), moves(j, state2.spc, mpi) {
                    init();
                }

/* currently unused -- see Analysis::SaveState.
                void store(json &j) const {
                    j = state1.spc;
                    j["random-move"] = Move::Movebase::slump;
                    j["random-global"] = Faunus::random;
                } // store system to json object
*/
                void restore(const json &j) {
                    try {
                        state1.spc = j; // old/accepted state
                        state2.spc = j; // trial state
                        Move::Movebase::slump = j["random-move"]; // restore move random number generator
                        Faunus::random = j["random-global"];      // restore global random number generator
                        reactions<Tpvec> = j.at("reactionlist").get<decltype(reactions<Tpvec>)>(); // should be handled by space
                        init();
                    } catch (std::exception &e) {
                        throw std::runtime_error("error initialising simulation: "s + e.what());
                    }
                } //!< restore system from previously store json object

                void move() {
                    Change change;
                    for (int i=0; i<moves.repeat(); i++) {
                        auto mv = moves.sample(); // pick random move
                        if (mv != moves.end() ) {
                            change.clear();
                            (**mv).move(change);

                            if (change) {
                                lastMoveName = (**mv).name; // store name of move for output
                                double unew, uold, du;
                                //#pragma omp parallel sections
                                {
                                    //#pragma omp section
                                    { unew = state2.pot.energy(change); }
                                    //#pragma omp section
                                    { uold = state1.pot.energy(change); }
                                }

                                du = unew - uold;

                                // if any energy returns NaN (from i.e. division by zero), the
                                // configuration will always be rejected, or if moving from NaN
                                // to a finite energy, always accepted.

                                if (std::isnan(uold) and not std::isnan(unew))
                                    du = -pc::infty; // accept
                                else if (std::isnan(unew))
                                    du = pc::infty; // reject

                                // if the difference in energy is NaN (from i.e. infinity minus infinity), the
                                // configuration will always be accepted. This should be
                                // noted during equilibration.

                                else if (std::isnan(du))
                                    du = 0; // accept

                                double bias = (**mv).bias(change, uold, unew) + IdealTerm( state2.spc, state1.spc , change);

                                if ( metropolis(du + bias) ) { // accept move
                                    state1.sync( state2, change );
                                    (**mv).accept(change);
                                } else { // reject move
                                    state2.sync( state1, change );
                                    (**mv).reject(change);
                                    du=0;
                                }
                                dusum+=du; // sum of all energy changes
                            }
                        }
                    }
                }

                void to_json(json &j) {
                    j = state1.spc.info();
                    j["temperature"] = pc::temperature / 1.0_K;
                    j["moves"] = moves;
                    j["energy"].push_back(state1.pot);
                    j["last move"] = lastMoveName;
                }
        };

    template<class Tgeometry, class Tparticle>
        void to_json(json &j, MCSimulation<Tgeometry,Tparticle> &mc) {
            mc.to_json(j);
        }

    /**
     * @brief Ideal energy contribution of a speciation move
     * This funciton calculates the contribution to the energy change arising from the
     * change in concentration of reactant and products in the current and in the trial state.
     *
     * @f[
     *     \beta \Delta U = - \sum \ln ( N_o!/N_n! V^{N_n - N_o} )
     * @f]
     *
     * where the sum runs over all products and reactants.
     *
     * @todo
     * - use exception message to suggest how to fix the problem
     */
    template<typename Tspace>
        double IdealTerm( Tspace &spc_n, Tspace &spc_o, const Change &change) {
            using Tpvec = typename Tspace::Tpvec;
            double NoverO=0;
            if ( change.dN ) { // Has the number of any molecules changed?
                for ( auto &m : change.groups ) {
                    int N_o = 0;
                    int N_n = 0;
                    if ( m.dNswap ) {
                        assert( m.atoms.size()==1 );
                        auto &g_n = spc_n.groups.at(m.index);
                        int id1 = (g_n.begin()+m.atoms.front())->id;
                        auto &g_o = spc_o.groups.at(m.index);
                        int id2 = (g_o.begin()+m.atoms.front())->id;
                        for (int id : {id1, id2}) {
                            auto atomlist_n = spc_n.findAtoms(id);
                            auto atomlist_o = spc_o.findAtoms(id);
                            N_n = size(atomlist_n);
                            N_o = size(atomlist_o);
                            int dN = N_n - N_o;
                            double V_n = spc_n.geo.getVolume();
                            double V_o = spc_o.geo.getVolume();
                            if (dN>0)
                                for (int n=0; n < dN; n++)
                                    NoverO += std::log( (N_o + 1 + n) / ( V_n * 1.0_molar ));
                            else 
                                for (int n=0; n < (-dN); n++)
                                    NoverO -= std::log( (N_o - n) / ( V_o * 1.0_molar ));
                        }
                    } else {
                        if ( m.dNatomic ) {
                            auto mollist_n = spc_n.findMolecules(spc_n.groups[m.index].id, Tspace::ALL);
                            auto mollist_o = spc_o.findMolecules(spc_o.groups[m.index].id, Tspace::ALL);
                            if ( size(mollist_n) > 1 || size(mollist_o) > 1 )
                                throw std::runtime_error("Bad definition: One group per atomic molecule!");
                            if ( not molecules<Tpvec>[ spc_n.groups[m.index].id ].atomic)
                                throw std::runtime_error("Only atomic molecules!");
                            // Below is safe due to the catches above
                            // add consistency criteria with m.atoms.size() == N
                            N_n = mollist_n.begin()->size();
                            N_o = mollist_o.begin()->size();
                        } else {
                            auto mollist_n = spc_n.findMolecules(spc_n.groups[m.index].id, Tspace::ACTIVE);
                            auto mollist_o = spc_o.findMolecules(spc_o.groups[m.index].id, Tspace::ACTIVE);
                            N_n = size(mollist_n);
                            N_o = size(mollist_o);
                        }
                        int dN = N_n - N_o;
                        if (dN!=0) {
                            double V_n = spc_n.geo.getVolume();
                            double V_o = spc_o.geo.getVolume();
                            if (dN>0)
                                for (int n=0; n < dN; n++)
                                    NoverO += std::log( (N_o + 1 + n) / ( V_n * 1.0_molar ));
                            else 
                                for (int n=0; n < (-dN); n++)
                                    NoverO -= std::log( (N_o - n) / ( V_o * 1.0_molar ));
                        }
                    }
                }
            }
            return NoverO;
        }

}//Faunus namespace<|MERGE_RESOLUTION|>--- conflicted
+++ resolved
@@ -1838,14 +1838,8 @@
                                     if (it.key()=="moltransrot") this->template push_back<Move::TranslateRotate<Tspace>>(spc);
                                     else if (it.key()=="conformationswap") this->template push_back<Move::ConformationSwap<Tspace>>(spc);
                                     else if (it.key()=="transrot") this->template push_back<Move::AtomicTranslateRotate<Tspace>>(spc);
-<<<<<<< HEAD
                                     else if (it.key()=="hyper2d") this->template push_back<Move::Atomic2dTranslateRotate<Tspace>>(spc);
                                     else if (it.key()=="pivot") this->template push_back<Move::Pivot<Tspace>>(spc);
-=======
-                                    else if (it.key()=="pivotlegacy") this->template push_back<Move::Pivot<Tspace>>(spc);
-                                    else if (it.key()=="pivot") this->template push_back<Move::PivotMove<Tspace>>(spc);
-                                    else if (it.key()=="crankshaft") this->template push_back<Move::CrankshaftMove<Tspace>>(spc);
->>>>>>> b833a071
                                     else if (it.key()=="volume") this->template push_back<Move::VolumeMove<Tspace>>(spc);
                                     else if (it.key()=="charge") this->template push_back<Move::ChargeMove<Tspace>>(spc);
                                     else if (it.key()=="rcmc") this->template push_back<Move::SpeciationMove<Tspace>>(spc);
