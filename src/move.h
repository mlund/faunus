#pragma once

#include "average.h"
#include "mpicontroller.h"
#include "molecule.h"
#include "geometry.h"
#include "space.h"
#include "io.h"
#include "smart_montecarlo.h"
#include "aux/timers.h"
#include "aux/sparsehistogram.h"
#include <range/v3/view/filter.hpp>
#include <range/v3/view/iota.hpp>
#include <range/v3/view/transform.hpp>
#include <range/v3/view/indirect.hpp>
#include <optional>

namespace Faunus {

namespace Speciation {
class GroupDeActivator;
}

namespace Energy {
class Hamiltonian;
}

namespace move {

class MoveCollection;

/**
 * @brief Base class for all moves (MC, Langevin, ...)
 *
 * This will propagate the system and return a `Change` object that describes which
 * parts of the system that was updated. This object is later used to calculate the energy
 * of the change, but this is not the responsibility of the move classes.
 *
 * @todo Privatize and rename members
 */
class Move
{
  private:
    virtual void _move(Change& change) = 0;               //!< Perform move and modify change object
    virtual void _accept(Change& change);                 //!< Call after move is accepted
    virtual void _reject(Change& change);                 //!< Call after move is rejected
    virtual void _to_json(json& j) const = 0;             //!< Extra info for report if needed
    virtual void _from_json(const json& j) = 0;           //!< Extra info for report if needed
    TimeRelativeOfTotal<std::chrono::microseconds> timer; //!< Timer for whole move
    TimeRelativeOfTotal<std::chrono::microseconds> timer_move; //!< Timer for _move() only

    friend MoveCollection;
    unsigned long number_of_accepted_moves = 0;
    unsigned long number_of_rejected_moves = 0;
    unsigned int sweep_interval = 1; //!< Run interval for defused moves (with weight = 0)
    const std::string cite;          //!< Reference, preferable a short-doi, e.g. "doi:10/b9jq"

  protected:
    const std::string name; //!< Name of move
    Space& spc;             //!< Space to operate on
    int repeat = 1;
    unsigned long number_of_attempted_moves = 0; //!< Counter for total number of move attempts

  public:
    static Random slump; //!< Shared for all moves

    void from_json(const json& j);
    void to_json(json& j) const; //!< JSON report w. statistics, output etc.
    void move(Change& change);   //!< Perform move and modify given change object
    void accept(Change& change);
    void reject(Change& change);
    void setRepeat(int repeat);
    virtual double bias(Change& change, double old_energy,
                        double new_energy); //!< Extra energy not captured by the Hamiltonian
    Move(Space& spc, std::string_view name, std::string_view cite);
    inline virtual ~Move() = default;
    [[nodiscard]] bool isStochastic() const; //!< True if move should be called stochastically
    [[nodiscard]] const std::string& getName() const;
};

void from_json(const json&, Move&); //!< Configure any move via json
void to_json(json&, const Move&);

/**
 * @brief Replay simulation from a trajectory
 *
 * Particles' positions are updated in every step based on coordinates read from the trajectory.
 * Currently only XTCReader is supported.
 */
class ReplayMove : public Move
{
    std::unique_ptr<XTCReader> reader = nullptr; //!< trajectory reader
    TrajectoryFrame frame;                       //!< recently read frame (w/o coordinates)
    bool end_of_trajectory = false;              //!< flag raised when end of trajectory was reached
    // FIXME resolve always accept / always reject on the Faunus level
    const double force_accept =
        -1e12; //!< a very negative value of energy difference to force-accept the move

    void _move(Change& change) override;
    void _to_json(json&) const override;
    void _from_json(const json&) override;
    double bias(Change&, double, double) override;

  protected:
    using Move::spc;
    ReplayMove(Space& spc, const std::string& name, const std::string& cite);

  public:
    explicit ReplayMove(Space& spc);
};

/**
 * @brief Swap the charge of a single atom
 */
class [[maybe_unused]] AtomicSwapCharge : public Move
{
    int molid = -1;
    double pKa, pH;
    Average<double> msqd; // mean squared displacement
    double _sqd, _bias;   // squared displament
    std::string molname;  // name of molecule to operate on
    Change::GroupChange cdata;

    void _to_json(json&) const override;
    void _from_json(const json&) override; //!< Configure via json object
    typename ParticleVector::iterator randomAtom();
    void _move(Change& change) override;
    double bias(Change&, double,
                double) override; //!< adds extra energy change not captured by the Hamiltonian
    void _accept(Change&) override;
    void _reject(Change&) override;

  protected:
    using Move::spc;
    AtomicSwapCharge(Space& spc, const std::string& name, const std::string& cite);

  public:
    explicit AtomicSwapCharge(Space& spc);
};

/**
 * @brief Translate and rotate individual atoms
 */
class AtomicTranslateRotate : public Move
{
    ParticleVector::const_iterator latest_particle; //!< Iterator to last moved particle
    const Energy::Hamiltonian& hamiltonian;         //!< Reference to Hamiltonian
    std::map<int, SparseHistogram<>>
        energy_histogram;               //!< Energy histogram (value) for each particle type (key)
    double energy_resolution = 0.0;     //!< Resolution of sampled energy histogram
    double latest_displacement_squared; //!< temporary squared displacement
    double default_dp = 0.0;            //!< Default translational displacement (Å)
    double default_dprot = 0.0;         //!< Default rotational displacement (rad)
    void sampleEnergyHistogram();       //!< Update energy histogram based on latest move
    void saveHistograms();              //!< Write histograms for file
    void checkMassCenter(
        Space::GroupType& group) const; //!< Perform test to see if the move violates PBC
    void
    groupToDisk(const Space::GroupType& group) const; //!< Save structure to disk in case of failure

  protected:
    int molid = -1;                           //!< Molecule id to move
    Point directions = {1, 1, 1};             //!< displacement directions
    Average<double> mean_square_displacement; //!< mean squared displacement
    std::string molecule_name;                //!< name of molecule to operate on
    Change::GroupChange cdata;                //!< Data for change object

    void _to_json(json&) const override;
    void _from_json(const json&) override; //!< Configure via json object
    ParticleVector::iterator randomAtom(); //!< Select random particle to move

    virtual void translateParticle(ParticleVector::iterator, double); //!< translate single particle
    void _move(Change&) override;
    void _accept(Change&) override;
    void _reject(Change&) override;

    AtomicTranslateRotate(Space& spc, const Energy::Hamiltonian& hamiltonian,
                          const std::string& name, const std::string& cite);

  public:
    AtomicTranslateRotate(Space& spc, const Energy::Hamiltonian& hamiltonian);
    ~AtomicTranslateRotate() override;
};

/**
 * @brief Translate and rotate an atom on a 2D hypersphere-surface
 * @todo under construction
 */
/*
template<typename Tspace>
   class Atomic2dTranslateRotate : public AtomicTranslateRotate {
       protected:
           typedef AtomicTranslateRotate base;
           using base::spc;

           void translateParticle(Space::Tpvec::iterator p, double dp) override {
               auto &g = spc.groups[base::cdata.index];
               Point oldpos = p->pos;

               Point rtp = xyz2rtp(p->pos); // Get the spherical coordinates of the particle
               double slump_theta = dp * (base::slump() - 0.5); // Get random theta-move
               double slump_phi = dp * (base::slump() - 0.5);   // Get random phi-move

               double scalefactor_theta = spc.geo.getRadius() * sin(rtp.z()); // Scale-factor for
theta double scalefactor_phi = spc.geo.getRadius();                  // Scale-factor for phi

               Point theta_dir = Point(-sin(rtp.y()), cos(rtp.y()), 0); // Unit-vector in
theta-direction Point phi_dir = Point(cos(rtp.y()) * cos(rtp.z()), sin(rtp.y()) * cos(rtp.z()),
                                     -sin(rtp.z())); // Unit-vector in phi-direction
               Point xyz = oldpos + scalefactor_theta * theta_dir * slump_theta +
                           scalefactor_phi * phi_dir * slump_phi; // New position
               p->pos = spc.geo.getRadius() * xyz / xyz.norm();   // Convert to cartesian
coordinates

               spc.geo.boundary(p->pos);
               base::_sqd = spc.geo.sqdist(oldpos, p->pos); // squared displacement
               if (not g.atomic) {                          // recalc mass-center for non-molecular
groups g.cm = Geometry::massCenter(g.begin(), g.end(), spc.geo.getBoundaryFunc(), -g.cm);

#ifndef NDEBUG
                   Point cmbak = g.cm;                             // backup mass center
                   g.translate(-cmbak, spc.geo.getBoundaryFunc()); // translate to {0,0,0}
                   double should_be_zero = spc.geo.sqdist({0, 0, 0}, Geometry::massCenter(g.begin(),
g.end())); if (should_be_zero > 1e-6) throw std::runtime_error("atomic move too large"); else
g.translate(cmbak, spc.geo.getBoundaryFunc()); #endif
               }
           }

       public:
           Atomic2dTranslateRotate(Tspace &spc, std::string name, std::string cite) : base(spc,
name, cite) {} explicit Atomic2dTranslateRotate(Tspace &spc) : Atomic2dTranslateRotate(spc,
"transrot 2d", "") {}
   };*/

/**
 * @brief Translate and rotate a molecular group
 */
class TranslateRotate : public Move
{
  protected:
    using OptionalGroup = std::optional<std::reference_wrapper<Space::GroupType>>;
    int molid = -1; //!< Molecule ID of the molecule(s) to move
    void _to_json(json& j) const override;
    TranslateRotate(Space& spc, std::string name, std::string cite);

  private:
    Average<double> mean_squared_displacement;
    Average<double> mean_squared_rotation_angle;

    double latest_displacement_squared = 0.0;
    double latest_rotation_angle_squared = 0.0;
    double translational_displacement = 0.0;   //!< User defined displacement parameter
    double rotational_displacement = 0.0;      //!< User defined rotational displacement parameter
    Point translational_direction = {1, 1, 1}; //!< User defined directions along x, y, z
    Point fixed_rotation_axis = {0, 0, 0};     //!< Axis of rotation. 0,0,0 == random.

    virtual OptionalGroup findRandomMolecule();
    double translateMolecule(Space::GroupType& group);
    double rotateMolecule(Space::GroupType& group);
    void checkMassCenter(const Space::GroupType& group) const; // sanity check of move

    void _from_json(const json& j) override;
    void _move(Change& change) override;
    void _accept(Change&) override;
    void _reject(Change&) override;

  public:
    explicit TranslateRotate(Space& spc);
};

/**
 * @brief Smart Monte Carlo version of molecular translation and rotation
 *
 * The important steps in modifying the original TranslateRotate is to
 * replace:
 *
 * 1. `findRandomMolecule()` which performs the group selection
 * 2. `bias()` as we need to correct for the asymmetric sampling
 */
class SmarterTranslateRotate : public TranslateRotate
{
  private:
    SmarterMonteCarlo::MoveSupport<Group> smartmc;
    void _to_json(json& j) const override;
    OptionalGroup findRandomMolecule() override;
    double bias(Change& change, double old_energy, double new_energy) override;

  public:
    SmarterTranslateRotate(Space& spc, const json& j);
};

/**
 * @brief Move that will swap conformation of a molecule
 *
 * This will swap between different molecular conformations
 * as defined in `MoleculeData` with `traj` and `weight`.
 * If defined, the weight
 * distribution is respected, otherwise all conformations
 * have equal intrinsic weight. Upon insertion, the new conformation
 * is randomly oriented and placed on top of the mass-center of
 * an exising molecule. That is, there is no mass center movement.
 *
 * @todo Add feature to align molecule on top of an exiting one
 */
class ConformationSwap : public Move
{
  public:
    enum class CopyPolicy
    {
        ALL,
        POSITIONS,
        CHARGES,
        PATCHES,
        INVALID
    }; //!< What to copy from conformation library
  private:
    CopyPolicy copy_policy;
    RandomInserter inserter;
    int molid = -1; //!< Molecule ID to operate on
    void copyConformation(ParticleVector& source_particle,
                          ParticleVector::iterator destination) const;
    void _to_json(json& j) const override;
    void _from_json(const json& j) override;
    void _move(Change& change) override;
    void setRepeat();                   //!< Set move repeat
    void checkConformationSize() const; //!< Do conformations fit simulation cell?
    void checkMassCenterDrift(const Point& old_mass_center,
                              const ParticleVector& particles); //!< Check for CM drift
    void registerChanges(Change& change,
                         const Space::GroupType& group) const; //!< Update change object
    ConformationSwap(Space& spc, const std::string& name, const std::string& cite);

  public:
    explicit ConformationSwap(Space& spc);
}; // end of conformation swap move

NLOHMANN_JSON_SERIALIZE_ENUM(ConformationSwap::CopyPolicy,
                             {{ConformationSwap::CopyPolicy::INVALID, nullptr},
                              {ConformationSwap::CopyPolicy::ALL, "all"},
                              {ConformationSwap::CopyPolicy::PATCHES, "patches"},
                              {ConformationSwap::CopyPolicy::POSITIONS, "positions"},
                              {ConformationSwap::CopyPolicy::CHARGES, "charges"}})

class VolumeMove : public Move
{
  protected:
    Geometry::VolumeMethod volume_scaling_method = Geometry::VolumeMethod::ISOTROPIC;
    double logarithmic_volume_displacement_factor = 0.0;
    double old_volume = 0.0;
    double new_volume = 0.0;
    void _move(Change& change) override;
    void _from_json(const json& j) override;

  private:
    Average<double> mean_volume;
    Average<double> mean_square_volume_change;

    virtual void setNewVolume();
    void _to_json(json& j) const override;
    void _accept(Change& change) override;
    void _reject(Change& change) override;

  public:
    VolumeMove(Space& spc, std::string_view name);
    explicit VolumeMove(Space& spc);
}; // end of VolumeMove

/**
 * @brief Displaces charge on a single atom
 */
class ChargeMove : public Move
{
  private:
    Average<double> mean_squared_charge_displacement;
    Change::GroupChange group_change;

    void _move(Change& change) override;
    void _accept(Change&) override;
    void _reject(Change&) override;
    void _from_json(const json& j) override;
    [[nodiscard]] virtual double getChargeDisplacement(const Particle& particle) const;
    ChargeMove(Space& spc, std::string_view name, std::string_view cite);

  protected:
    double max_charge_displacement = 0.0;
    double charge_displacement = 0.0;
    ParticleVector::size_type particle_index;
    void _to_json(json& j) const override;

  public:
    explicit ChargeMove(Space& spc);
};

/**
 * @brief As `ChargeMove` but performs displacements in squared charge
 *
 * The displacement is q' = sqrt(q^2 + dq^2) and the following bias
 * must be added to enforce symmetry: u/kT = ln( |q'/q| )
 */
class QuadraticChargeMove : public ChargeMove
{
  private:
    Average<double> mean_bias;
    void _to_json(json& j) const override;
    [[nodiscard]] double getChargeDisplacement(const Particle& particle) const override;
    double bias(Change& change, double old_energy, double new_energy) override;

  public:
    explicit QuadraticChargeMove(Space& spc);
};

/**
 * @brief Transfers charge between two molecules
 */
class ChargeTransfer : public Move
{
  private:
    Average<double> msqd; // mean squared displacement
    double dq = 0, deltaq = 0;

    struct moldata
    {
        double charges = 0;
        double moves = 0;
        size_t numOfAtoms = 0;
        int id = 0;
        std::string molname;
        std::vector<double> min, max;
        std::vector<double> molrange;
        std::vector<double> ratio;
        std::vector<double> changeQ;
        Change::GroupChange cdata;
    };

    moldata mol1, mol2;

    double sumTemp = 0;
    int i = 0;

    void _to_json(json& j) const override;
    void _from_json(const json& j) override;
    void _move(Change& change) override;
    void _accept(Change&) override;
    void _reject(Change&) override;

  protected:
    using Move::spc;
    ChargeTransfer(Space& spc, const std::string& name, const std::string& cite);

  public:
    explicit ChargeTransfer(Space& spc);
};

/**
 * @brief QuadrantJump translates a molecule to another quadrant
 * considering as the origin the center of the box or the center of mass
 * of a range of atomic indexes specified by "index": [start:stop].
 */
class QuadrantJump : public Move
{
  private:
    int molid = -1;
    Point dir = {1, 1, 1};
    std::vector<size_t> index;
    double _sqd;          // squared displacement
    Average<double> msqd; // mean squared displacement

    void _to_json(json& j) const override;
    void _from_json(const json& j) override; //!< Configure via json object
    void _move(Change& change) override;

    void _accept(Change&) override { msqd += _sqd; }

    void _reject(Change&) override { msqd += 0; }

  protected:
    using Move::spc;
    QuadrantJump(Space& spc, const std::string& name, const std::string& cite);

  public:
    explicit QuadrantJump(Space& spc);
};

#ifdef ENABLE_MPI

/**
 * @brief Helper class for the Gibbs ensemble generalized for multi-component systems
 *
 * This is the base used for volume and matter exchange in order to determine phase
 * co-existence. Additional information:
 *
 * - [_Phase equilibria by simulation in the Gibbs ensemble_](https://dx.doi.org/10/cvzgw9)
 * - Frenkel and Smith, 2nd Ed., Chapter 8
 */
class GibbsEnsembleHelper
{
  public:
    using VectorOfMolIds = std::vector<MoleculeData::index_type>;
    const MPI::Controller& mpi;
    int partner_rank = -1;       //!< Either rank 0 or 1
    double total_volume = 0;     //!< Total volume of both cells
    int total_num_particles = 0; //! Total number of particles in both cells
    VectorOfMolIds molids;       //!< Molecule id's to exchange. Must be molecular.
    std::pair<int, int>
    currentNumParticles(const Space& spc) const; //!< Current number of particles in cell 1 and 2
    std::pair<double, double>
    currentVolumes(const Space& spc) const; //!< Current volumes in cell 1 and 2
    double exchange(double value) const;    //!< MPI exchange a double with partner
    GibbsEnsembleHelper(const Space& spc, const MPI::Controller& mpi, const VectorOfMolIds& molids);
};

/**
 * @brief Volume exchange move for the Gibbs ensemble (doi:10/cvzgw9)
 */
class GibbsVolumeMove : public VolumeMove
{
  private:
    MPI::Controller& mpi;
    std::unique_ptr<GibbsEnsembleHelper> gibbs;
    bool direct_volume_displacement =
        true; //!< True if direct displacement in V; false if lnV displacement
    void setNewVolume() override;
    void _from_json(const json& j) override;
    bool volumeTooExtreme() const; //!< Check if volume is too small or too large

  protected:
    void _move(Change& change) override;

  public:
    GibbsVolumeMove(Space& spc, MPI::Controller& mpi);
    double bias(Change& change, double old_energy, double new_energy) override;
};

/**
 * @brief Matter (particle) exchange move for the Gibbs ensemble (doi:10/cvzgw9)
 *
 * - Each of the two cells runs as a separate MPI process
 * - Multi-component systems are supported; just add a move instance for each species
 */
class GibbsMatterMove : public Move
{
  private:
    bool insert;                    //!< Insert or delete particle?
    MoleculeData::index_type molid; //!< Molid to insert or delete
    MPI::Controller& mpi;
    std::unique_ptr<GibbsEnsembleHelper> gibbs;
    std::unique_ptr<Speciation::GroupDeActivator> molecule_bouncer;
    void _from_json(const json& j) override;
    void _to_json(json& j) const override;

  protected:
    void _move(Change& change) override;

  public:
    GibbsMatterMove(Space& spc, MPI::Controller& mpi);
    double bias(Change& change, double old_energy, double new_energy) override;
};

/**
 * @brief Class for parallel tempering (aka replica exchange) using MPI
 *
 * Although not completely correct, the recommended way of performing a temper move
 * is to do `N` Monte Carlo passes with regular moves and then do a tempering move.
 * This is because the MPI nodes must be in sync and if you have a system where
 * the random number generator calls are influenced by the Hamiltonian we could
 * end up in a deadlock.
 *
 * @date Lund 2012, 2018
 */
class ParallelTempering : public Move
{
  private:
    const MPI::Controller& mpi;
    MPI::ExchangeParticles exchange_particles; //!< Helper class to exchange particles
    std::unique_ptr<MPI::Partner> partner;     //!< Policy for finding MPI partners
<<<<<<< HEAD
    Geometry::VolumeMethod volume_scaling_method = Geometry::VolumeMethod::ISOTROPIC; //!< How to scale volumes
    std::map<MPI::Partner::PartnerPair, Average<double>> acceptance_map;              //!< Exchange statistics
    std::map<int, std::vector<MPI::Partner::PartnerPair>> exchange_map;              //!< Exchange statistics
=======
    Geometry::VolumeMethod volume_scaling_method =
        Geometry::VolumeMethod::ISOTROPIC;                               //!< How to scale volumes
    std::map<MPI::Partner::PartnerPair, Average<double>> acceptance_map; //!< Exchange statistics
>>>>>>> 4e2daf79
    Random slump; // static instance of Random (shared for all in ParallelTempering)
    void _to_json(json& j) const override;
    void _from_json(const json& j) override;
    void _move(Change& change) override;
    void _accept(Change& change) override;
    void _reject(Change& change) override;
    double bias(Change& change, double uold,
                double unew) override;           //!< Energy change in partner replica
    double exchangeEnergy(double energy_change); //!< Exchange energy with partner
    void exchangeState(Change& change);          //!< Exchange positions, charges, volume etc.
    void exchangeGroupSizes(Space::GroupVector& groups, int partner_rank);

  public:
    explicit ParallelTempering(Space& spc, const MPI::Controller& mpi);
};

#endif

/**
 * Factory for creating instances of fully constructed moves based on names (string)
 *
 * @returns unique pointer to move
 * @throw if invalid name or input parameters
 */
[[maybe_unused]] std::unique_ptr<Move> createMove(const std::string& name, const json& properties,
                                                  Space& spc, Energy::Hamiltonian& hamiltonian);

/**
 * @brief Class storing a list of MC moves with their probability weights and
 * randomly selecting one.
 */
class MoveCollection
{
  private:
    unsigned int number_of_moves_per_sweep; //!< Sum of all weights
    BasePointerVector<Move> moves;          //!< list of moves
    std::vector<double> repeats;            //!< list of repeats (weights) for `moves`
    std::discrete_distribution<unsigned int> distribution; //!< Probability distribution for `moves`
    using move_iterator = decltype(moves.vec)::iterator;   //!< Iterator to move pointer
    move_iterator sample(); //!< Pick move from a weighted, random distribution

  public:
    MoveCollection(const json& list_of_moves, Space& spc, Energy::Hamiltonian& hamiltonian,
                   Space& old_spc);
    void addMove(std::shared_ptr<Move>&& move); //!< Register new move with correct weight
    [[maybe_unused]] [[nodiscard]] const BasePointerVector<Move>&
    getMoves() const;                                               //!< Get list of moves
    friend void to_json(json& j, const MoveCollection& propagator); //!< Generate json output

    /**
     * Generates a range of repeated, randomized move pointers guaranteed to be valid.
     * All moves with `repeat=0` are excluded. Effectively each registered move is called
     * with a probability proportional to it's `repeat` value. The random picking of moves is
     * repeated
     * $\sum repeat_i$ times so that running over the range constitutes a complete MC "sweep".
     *
     * @returns Range of valid move pointers
     */
    auto repeatedStochasticMoves()
    {
        auto is_valid_and_stochastic = [&](auto move) {
            return move < moves.end() && (*move)->isStochastic();
        };
        using namespace ranges::cpp20;
        return views::iota(0U, number_of_moves_per_sweep) |
               views::transform([&]([[maybe_unused]] auto count) { return sample(); }) |
               views::filter(is_valid_and_stochastic) |
               ranges::views::indirect; // dereference iterator
    }

    /**
     * @brief Range of moves excluded from the `sample()` algorithm above due to ZERO weight
     *
     * Moves added with zero weight are excluded from the `sample()` function but can be
     * accessed through this function. This is used to run these moves at a fixed frequency
     * Monte Carlo sweep frequency. Used by e.g. parallel tempering that in the current
     * implementation must be run at fixed intervals due to MPI concurrency.
     *
     * @param sweep_number Current sweep count to decide if move should be included based on
     * `sweep_interval`
     * @returns Range of valid move pointers to be run at given sweep number, i.e.
     * non-stochastically
     */
    auto constantIntervalMoves(const unsigned int sweep_number = 1)
    {
        auto is_static_and_time_to_sample = [&, sweep_number](const auto& move) {
            return (!move->isStochastic()) && (sweep_number % move->sweep_interval == 0);
        };
        return moves | std::views::filter(is_static_and_time_to_sample);
    }
};

void to_json(json& j, const MoveCollection& propagator);

} // namespace move
} // namespace Faunus<|MERGE_RESOLUTION|>--- conflicted
+++ resolved
@@ -573,15 +573,10 @@
     const MPI::Controller& mpi;
     MPI::ExchangeParticles exchange_particles; //!< Helper class to exchange particles
     std::unique_ptr<MPI::Partner> partner;     //!< Policy for finding MPI partners
-<<<<<<< HEAD
-    Geometry::VolumeMethod volume_scaling_method = Geometry::VolumeMethod::ISOTROPIC; //!< How to scale volumes
-    std::map<MPI::Partner::PartnerPair, Average<double>> acceptance_map;              //!< Exchange statistics
-    std::map<int, std::vector<MPI::Partner::PartnerPair>> exchange_map;              //!< Exchange statistics
-=======
     Geometry::VolumeMethod volume_scaling_method =
         Geometry::VolumeMethod::ISOTROPIC;                               //!< How to scale volumes
     std::map<MPI::Partner::PartnerPair, Average<double>> acceptance_map; //!< Exchange statistics
->>>>>>> 4e2daf79
+    std::map<int, std::vector<MPI::Partner::PartnerPair>> exchange_map;              //!< Exchange statistics
     Random slump; // static instance of Random (shared for all in ParallelTempering)
     void _to_json(json& j) const override;
     void _from_json(const json& j) override;
