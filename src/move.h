--- conflicted
+++ resolved
@@ -6,7 +6,6 @@
 #include "mpi.h"
 
 namespace Faunus {
-<<<<<<< HEAD
 namespace Move {
 
 class Movebase {
@@ -133,690 +132,7 @@
                base::_sqd = spc.geo.sqdist(oldpos, p->pos); // squared displacement
                if (not g.atomic) {                          // recalc mass-center for non-molecular groups
                    g.cm = Geometry::massCenter(g.begin(), g.end(), spc.geo.getBoundaryFunc(), -g.cm);
-=======
-    namespace Move {
-
-        class Movebase {
-            private:
-                virtual void _move(Change&)=0; //!< Perform move and modify change object
-                virtual void _accept(Change&); //!< Call after move is accepted
-                virtual void _reject(Change&); //!< Call after move is rejected
-                virtual void _to_json(json &j) const=0; //!< Extra info for report if needed
-                virtual void _from_json(const json &j)=0; //!< Extra info for report if needed
-                TimeRelativeOfTotal<std::chrono::microseconds> timer; //!< Timer for whole move
-                TimeRelativeOfTotal<std::chrono::microseconds> timer_move; //!< Timer for _move() only
-            protected:
-                unsigned long cnt=0;
-                unsigned long accepted=0;
-                unsigned long rejected=0;
-            public:
-                static Random slump;   //!< Shared for all moves
-                std::string name;      //!< Name of move
-                std::string cite;      //!< Reference
-                int repeat=1;          //!< How many times the move should be repeated per sweep
-
-                void from_json(const json &j);
-                void to_json(json &j) const; //!< JSON report w. statistics, output etc.
-                void move(Change &change); //!< Perform move and modify given change object
-                void accept(Change &c);
-                void reject(Change &c);
-                virtual double bias(Change&, double uold, double unew); //!< adds extra energy change not captured by the Hamiltonian
-                inline virtual ~Movebase() {};
-        };
-
-        void from_json(const json &j, Movebase &m); //!< Configure any move via json
-        void to_json(json &j, const Movebase &m);
-
-        /**
-         * @brief Swap the charge of a single atom
-         */
-        template<typename Tspace>
-            class AtomicSwapCharge : public Movebase {
-                private:
-                    typedef typename Tspace::Tpvec Tpvec;
-                    typedef typename Tspace::Tparticle Tparticle;
-                    Tspace& spc; // Space to operate on
-                    int molid=-1;
-                    double ln10 = log(10);
-                    double pKa, pH;
-                    Average<double> msqd; // mean squared displacement
-                    double _sqd, _bias; // squared displament
-                    std::string molname; // name of molecule to operate on
-                    Change::data cdata;
-
-                    void _to_json(json &j) const override {
-                        j = {
-                            {"pH", pH},
-                            {"pka", pKa},
-                            {"molid", molid},
-                            {u8::rootof + u8::bracket("r" + u8::squared), std::sqrt(msqd.avg())},
-                            {"molecule", molname}
-                        };
-                        _roundjson(j,3);
-                    }
-
-                    void _from_json(const json &j) override {
-                        assert(!molecules<Tpvec>.empty());
-                        try {
-                            molname = j.at("molecule");
-                            auto it = findName(molecules<Tpvec>, molname);
-                            if (it == molecules<Tpvec>.end())
-                                throw std::runtime_error("unknown molecule '" + molname + "'");
-                            molid = it->id();
-                            pH = j.at("pH").get<double>();
-                            pKa = j.at("pKa").get<double>();
-                            if (repeat<0) {
-                                auto v = spc.findMolecules(molid);
-                                repeat = std::distance(v.begin(), v.end()); // repeat for each molecule...
-                                if (repeat>0)
-                                    repeat = repeat * v.front().size();     // ...and for each atom
-                            }
-                        }
-                        catch (std::exception &e) {
-                            std::cerr << name << ": " << e.what();
-                            throw;
-                        }
-                    } //!< Configure via json object
-
-                    typename Tpvec::iterator randomAtom() {
-                        assert(molid>=0);
-                        auto mollist = spc.findMolecules( molid ); // all `molid` groups
-                        if (size(mollist)>0) {
-                            auto git = slump.sample( mollist.begin(), mollist.end() ); // random molecule iterator
-                            if (!git->empty()) {
-                                auto p = slump.sample( git->begin(), git->end() ); // random particle iterator  
-                                cdata.index = Faunus::distance( spc.groups.begin(), git ); // integer *index* of moved group
-                                cdata.atoms[0] = std::distance(git->begin(), p);  // index of particle rel. to group
-                                return p; 
-                            }
-                        }
-                        return spc.p.end();
-                    }
-
-                    void _move(Change &change) override {
-                        auto p = randomAtom();
-                        if (p!=spc.p.end()) {
-                            auto& g = spc.groups[cdata.index];
-                            double oldcharge = p->charge;
-                            p->charge = fabs(oldcharge - 1);
-                            _sqd = fabs(oldcharge - 1) - oldcharge;
-                            change.groups.push_back( cdata ); // add to list of moved groups
-                            _bias = _sqd*(pH-pKa)*ln10; // one may add bias here...
-                        }
-                    }
-
-                    double bias(Change&, double, double) override {
-                        return _bias;
-                    } //!< adds extra energy change not captured by the Hamiltonian
-
-                    void _accept(Change&) override { msqd += _sqd; }
-                    void _reject(Change&) override { msqd += 0; }
-
-                public:
-                    AtomicSwapCharge(Tspace &spc) : spc(spc) {
-                        name = "swapcharge";
-                        repeat = -1; // meaning repeat N times
-                        cdata.atoms.resize(1);
-                        cdata.internal=true;
-                    }
-            };
-
-        /**
-         * @brief Translate and rotate a molecular group
-         */
-        template<typename Tspace>
-            class AtomicTranslateRotate : public Movebase {
-                private:
-                    typedef typename Tspace::Tpvec Tpvec;
-                    typedef typename Tspace::Tparticle Tparticle;
-                    Tspace& spc; // Space to operate on
-                    int molid=-1;
-                    Point dir={1,1,1};
-                    Average<double> msqd; // mean squared displacement
-                    double _sqd; // squared displament
-                    std::string molname; // name of molecule to operate on
-                    Change::data cdata;
-
-                    void _to_json(json &j) const override {
-                        j = {
-                            {"dir", dir},
-                            {"molid", molid},
-                            {u8::rootof + u8::bracket("r" + u8::squared), std::sqrt(msqd.avg())},
-                            {"molecule", molname}
-                        };
-                        _roundjson(j,3);
-                    }
-
-                    void _from_json(const json &j) override {
-                        assert(!molecules<Tpvec>.empty());
-                        try {
-                            assertKeys(j, {"molecule", "dir", "repeat"});
-                            molname = j.at("molecule");
-                            auto it = findName(molecules<Tpvec>, molname);
-                            if (it == molecules<Tpvec>.end())
-                                throw std::runtime_error("unknown molecule '" + molname + "'");
-                            molid = it->id();
-                            dir = j.value("dir", Point(1,1,1));
-                            if (repeat<0) {
-                                auto v = spc.findMolecules(molid, Tspace::ALL );
-                                repeat = std::distance(v.begin(), v.end()); // repeat for each molecule...
-                                if (repeat>0)
-                                    repeat = repeat * v.front().size();     // ...and for each atom
-                            }
-                        }
-                        catch (std::exception &e) {
-                            std::cerr << name << ": " << e.what();
-                            throw;
-                        }
-                    } //!< Configure via json object
-
-                    typename Tpvec::iterator randomAtom() {
-                        assert(molid>=0);
-                        auto mollist = spc.findMolecules( molid, Tspace::ALL  ); // all `molid` groups
-                        if (size(mollist)>0) {
-                            auto git = slump.sample( mollist.begin(), mollist.end() ); // random molecule iterator
-                            if (not git->empty()) {
-                                auto p = slump.sample( git->begin(), git->end() ); // random particle iterator
-                                cdata.index = Faunus::distance( spc.groups.begin(), git ); // integer *index* of moved group
-                                cdata.atoms[0] = std::distance(git->begin(), p);  // index of particle rel. to group
-                                return p;
-                            }
-                        }
-                        return spc.p.end();
-                    }
-
-                    void _move(Change &change) override {
-                        auto p = randomAtom();
-                        if (p not_eq spc.p.end()) {
-                            double dp = atoms.at(p->id).dp;
-                            double dprot = atoms.at(p->id).dprot;
-                            auto& g = spc.groups[cdata.index];
-
-                            if (dp>0) { // translate
-                                Point oldpos = p->pos;
-                                p->pos += ranunit(slump,dir) * dp * slump();
-
-                                spc.geo.boundary(p->pos);
-                                _sqd = spc.geo.sqdist(oldpos, p->pos); // squared displacement
-                                if (not g.atomic) // recalc mass-center for non-molecular groups
-                                    g.cm = Geometry::massCenter(g.begin(), g.end(), spc.geo.getBoundaryFunc(), -g.cm);
-                            }
-
-                            if (dprot>0) { // rotate
-                                Point u = ranunit(slump);
-                                double angle = dprot * (slump()-0.5);
-                                Eigen::Quaterniond Q( Eigen::AngleAxisd(angle, u) );
-                                p->rotate(Q, Q.toRotationMatrix());
-                            }
-
-                            if (dp>0 or dprot>0)
-                                change.groups.push_back( cdata ); // add to list of moved groups
-                        }
-                        // else
-                        //    std::cerr << name << ": no atoms found" << std::endl;
-                    }
-
-                    void _accept(Change&) override { msqd += _sqd; }
-                    void _reject(Change&) override { msqd += 0; }
-
-                public:
-                    AtomicTranslateRotate(Tspace &spc) : spc(spc) {
-                        name = "transrot";
-                        repeat = -1; // meaning repeat N times
-                        cdata.atoms.resize(1);
-                        cdata.internal=true;
-                    }
-            };
-         
-        /**
-         * @brief Translate and rotate a molecular group
-         */
-        template<typename Tspace>
-            class TranslateRotate : public Movebase {
-                protected:
-                    typedef typename Tspace::Tpvec Tpvec;
-                    Tspace& spc; // Space to operate on
-                    int molid=-1;
-                    double dptrans=0;
-                    double dprot=0;
-                    double _sqd; // squared displacement
-                    Average<double> msqd; // mean squared displacement
-
-                    Point dir={1,1,1};
-
-                    void _to_json(json &j) const override {
-                        j = {
-                            {"dir", dir}, {"dp", dptrans}, {"dprot", dprot}, 
-                            {"molid", molid}, 
-                            {u8::rootof + u8::bracket("r" + u8::squared), std::sqrt(msqd.avg())},
-                            {"molecule", molecules<Tpvec>[molid].name}
-                        };
-                        _roundjson(j,3);
-                    }
-
-                    void _from_json(const json &j) override {
-                        assert(!molecules<Tpvec>.empty());
-                        try {
-                            std::string molname = j.at("molecule");
-                            auto it = findName(molecules<Tpvec>, molname);
-                            if (it == molecules<Tpvec>.end())
-                                throw std::runtime_error("unknown molecule '" + molname + "'");
-                            molid = it->id();
-                            dir = j.value("dir", Point(1,1,1));
-                            dprot = j.at("dprot");
-                            dptrans = j.at("dp");
-                            
-                            if (repeat<0) {
-                                auto v = spc.findMolecules(molid);
-                                repeat = std::distance(v.begin(), v.end());
-                            }
-                        }
-                        catch (std::exception &e) {
-                            throw std::runtime_error(name+": " + e.what());
-                        }
-                    } //!< Configure via json object
-
-                    template<class Tmollist>
-                      auto selectMolecule(Tmollist &mollist) {
-                        //typename Tspace::Tgvec::iterator it;
-                         
-                        return slump.sample( mollist.begin(), mollist.end() );
-                        //return it;
-                     }
-                    
-                    void _move(Change &change) override {
-                        assert(molid>=0);
-                        assert(!spc.groups.empty());
-                        assert(spc.geo.getVolume()>0);
-                        // pick random group from the system matching molecule type
-                        // TODO: This can be slow -- implement look-up-table in Space
-                        auto mollist = spc.findMolecules( molid, Tspace::ACTIVE ); // list of molecules w. 'molid'
-                        if (size(mollist)>0) {
-                            auto it = selectMolecule( mollist );
-
-                            if (not it->empty()) {
-                                
-
-                                    
-                                    
-                                assert(it->id==molid);
-
-                                if (dptrans>0) { // translate
-                                    Point oldcm = it->cm;
-                                    Point dp = ranunit(slump,dir) * dptrans * slump();
-
-                                    it->translate( dp, spc.geo.getBoundaryFunc() );
-                                    _sqd = spc.geo.sqdist(oldcm, it->cm); // squared displacement
-                                    }
-
-                                if (dprot>0) { // rotate
-                                    Point u = ranunit(slump);
-                                    double angle = dprot * (slump()-0.5);
-                                    Eigen::Quaterniond Q( Eigen::AngleAxisd(angle, u) );
-                                    it->rotate(Q, spc.geo.getBoundaryFunc());
-                                }
-
-                                if (dptrans>0||dprot>0) { // define changes
-                                    Change::data d;
-                                    d.index = Faunus::distance( spc.groups.begin(), it ); // integer *index* of moved group
-                                    d.all = true; // *all* atoms in group were moved
-                                    change.groups.push_back( d ); // add to list of moved groups
-                                }
-                                assert( spc.geo.sqdist( it->cm,
-                                            Geometry::massCenter(it->begin(), it->end(),
-                                                spc.geo.getBoundaryFunc(),-it->cm) ) < 1e-6 );
-                                    
-
-                            }
-                        }
-                    }
-                
-                    void _accept(Change&) override { msqd += _sqd; }
-                    void _reject(Change&) override { msqd += 0; }
-
-                public:
-                    TranslateRotate(Tspace &spc) : spc(spc) {
-                        name = "moltransrot";
-                        repeat = -1; // m eaning repeat N times
-                    }
-            };         
-
-        /**
-         * @brief Translate and rotate a molecular group
-         */
-        template<typename Tspace>
-            class BiasedTranslateRotate : public Movebase {
-                protected:
-                    typedef typename Tspace::Tpvec Tpvec;
-                    Tspace& spc; // Space to operate on
-                    
-                    int molid=-1, refid1=-1, refid2=-1;
-                    unsigned int cnt=0;
-                    double dptrans=0, dprot=0;
-                    double p=1;
-                    double apad=0, a, b=0, c=0;
-                    double _sqd; // squared displacement
-                    Average<double> msqd, countNin_avg, countNin_avgBlocks, countNout_avg, countNout_avgBlocks; // mean squared displacement
-              
-                    double cosTheta, theta;
-                    double x, y;
-                    double coord, coordNew, coordTemp;
-                    double randNbr;
-                    double _bias=0, rsd = 0.01, Nin, countNin, countNout, Ntot=0, cntInner=0;
-
-                    Point dir={1,1,1};
-                    Point cylAxis={0,0,0};
-                    Point origo={0,0,0};
-                    Point molV={0,0,0};
-                    
-                    bool findBias = true;
-
-                    void _to_json(json &j) const override {
-                        j = {
-                            {"dir", dir}, {"dp", dptrans}, {"dprot", dprot}, 
-                            {"p", p}, {"origo", origo}, {"apad", apad}, {"b", b}, {"c", c},
-                            {"molid", molid}, {"refid", refid1}, {"refid", refid2}, 
-                            {u8::rootof + u8::bracket("r" + u8::squared), std::sqrt(msqd.avg())},
-                            {"# of water in ellipsoid in last loop", countNin},
-                            {"Average # of water in ellipsoid calculated in loop", Nin},
-                            //{"# of water in ellipsoid specified", countN},
-                            {"Fraction inner/total moves", cntInner/cnt},
-                            {"Number of inner moves", cntInner},
-                            {"Total number of attempted moves", cnt},
-                            {"molecule", molecules<Tpvec>[molid].name}, {"ref1", atoms[refid1].name}, {"ref2", atoms[refid2].name}
-                        };
-                        _roundjson(j,3);
-                    }
-
-                    void _from_json(const json &j) override {
-                        assert(!molecules<Tpvec>.empty());
-                        try {
-                            std::string molname = j.at("molecule");
-                            std::string refname1 = j.at("ref1");
-                            std::string refname2 = j.at("ref2");
-                            auto it = findName(molecules<Tpvec>, molname);
-                            auto ref1 = findName(atoms, refname1);
-                            auto ref2 = findName(atoms, refname2);
-                            if (it == molecules<Tpvec>.end())
-                                throw std::runtime_error("unknown molecule '" + molname + "'");
-                            if (ref1 == atoms.end())
-                                throw std::runtime_error("unknown reference atom '" + refname1 + "'");
-                            if (ref2 == atoms.end())
-                                throw std::runtime_error("unknown reference atom '" + refname2 + "'");
-                            molid = it->id();
-                            refid1 = ref1->id();
-                            refid2 = ref2->id();
-                            dir = j.value("dir", Point(1,1,1));
-                            dprot = j.at("dprot");
-                            dptrans = j.at("dp");
-                            p = j.at("p");
-                            apad = j.at("apad");
-                            b = j.at("b");
-                            c = j.at("c");
-                            rsd = j.at("rsd");
-                            //countN = j.at("n");
-                            //countNtot = j.at("Ntot");
-                            
-                            if (repeat<0) {
-                                auto v = spc.findMolecules(molid);
-                                repeat = std::distance(v.begin(), v.end());
-                            }
-                        }
-                        catch (std::exception &e) {
-                            throw std::runtime_error(name+": " + e.what());
-                        }
-                    } //!< Configure via json object
-
-                    template<class Tmollist>
-                      auto selectMolecule(Tmollist &mollist) {
-                        //typename Tspace::Tgvec::iterator it;
-                         
-                        return slump.sample( mollist.begin(), mollist.end() );
-                        //return it;
-                     }
-                    
-                    void _move(Change &change) override {
-                        assert(molid>=0);
-                        assert(!spc.groups.empty());
-                        assert(spc.geo.getVolume()>0);
-                        _bias = 0.0;
-                        // pick random group from the system matching molecule type
-                        // TODO: This can be slow -- implement look-up-table in Space
-                        auto mollist = spc.findMolecules( molid, Tspace::ACTIVE ); // list of molecules w. 'molid'
-                        auto reflist1 = spc.findAtoms( refid1 ); 
-                        auto reflist2 = spc.findAtoms( refid2 );
-                        if (size(mollist)>0) {
-                            auto it = selectMolecule( mollist );
-                            auto ref1 = selectMolecule( reflist1 );
-                            auto ref2 = selectMolecule( reflist2 );
-                            cylAxis = spc.geo.vdist( ref2->pos, ref1->pos )*0.50000;  // half vector between reference points
-                            origo = ref2->pos - cylAxis;  // Coordinates of middle point between reference points: new origo
-                             // kolla (ref1 + ref2)/2 med pbc och att det blir lika med origo
-                            a = cylAxis.norm()+apad;
-
-
-                            if (not it->empty()) {
-                                
-                                assert(it->id==molid);
-                                
-                                randNbr = slump(); 
-                                molV = spc.geo.vdist( it->cm, origo);
-                                cosTheta = molV.dot(cylAxis)/molV.norm()/cylAxis.norm();
-                                theta = acos(cosTheta);
-                                x = cosTheta*molV.norm();
-                                y = sin(theta)*molV.norm();
-                                coord = x*x/(a*a)+y*y/(b*b);
-
-                                if ( not ( coord > 1.00000 && p < randNbr ) ) {
-                                    
-                                    if (coord <= 1.00000) 
-                                        cntInner += 1.00000;
-                                    
-                                    
-                                    cnt += 1;
-
-                                    if (findBias == true) {
-                                        countNin = 0.00;
-                                        countNout = 0.00;
-                                        Ntot = 0.00;
-                                        for ( auto &g : mollist) {
-                                            Ntot += 1.00;
-                                            molV = spc.geo.vdist( g.cm, origo );
-                                            cosTheta = molV.dot(cylAxis)/molV.norm()/cylAxis.norm();
-                                            theta = acos(cosTheta);
-                                            x = cosTheta*molV.norm();
-                                            y = sin(theta)*molV.norm();
-                                            coordTemp = x*x/(a*a)+y*y/(b*b);
-                                            if (coordTemp <= 1.00000) {
-                                                countNin += 1.00;
-                                            }
-                                            else
-                                                countNout += 1.00;
-                                        }
-                                        
-                                        countNin_avg += countNin;
-                                        countNout_avg += countNout;
-
-                                        if(cnt%100==0) {
-                                            countNin_avgBlocks += countNin_avg.avg();
-                                            countNout_avgBlocks += countNout_avg.avg();
-                                        }
-
-                                        if (cnt%100000 == 0) {
-                                            Nin = countNin_avgBlocks.avg();
-                                            cout << "Average # of water molecules inside sphere: " << Nin << "\n";
-                                            cout << "Relative standard deviation based on molecules inside sphere: " << countNin_avgBlocks.stdev()/Nin << "\n";
-                                            cout << "Average # of water molecules outside sphere: " << countNout_avgBlocks.avg() << "\n";
-                                            cout << "Relative standard deviation based on molecules outside sphere: " << countNout_avgBlocks.stdev()/countNout_avgBlocks.avg() << "\n";
-                                            if ( countNin_avgBlocks.stdev()/Nin < rsd) {
-                                                cout << "Bias found with rsd = " << countNin_avgBlocks.stdev()/Nin << " < " << rsd << "\n\n";
-                                                findBias = false;
-                                            }
-                                        }
-                                    }
-                                    
-                                    if (dptrans>0) { // translate
-                                        Point oldcm = it->cm;
-                                        Point dp = ranunit(slump,dir) * dptrans * slump();
-
-                                        it->translate( dp, spc.geo.getBoundaryFunc() );
-                                        _sqd = spc.geo.sqdist(oldcm, it->cm); // squared displacement
-                                    }
-
-                                    if (dprot>0) { // rotate
-                                        Point u = ranunit(slump);
-                                        double angle = dprot * (slump()-0.5);
-                                        Eigen::Quaterniond Q( Eigen::AngleAxisd(angle, u) );
-                                        it->rotate(Q, spc.geo.getBoundaryFunc());
-                                    }
-
-                                    if (dptrans>0||dprot>0) { // define changes
-                                        Change::data d;
-                                        d.index = Faunus::distance( spc.groups.begin(), it ); // integer *index* of moved group
-                                        d.all = true; // *all* atoms in group were moved
-                                        change.groups.push_back( d ); // add to list of moved groups
-                                    }
-                                    assert( spc.geo.sqdist( it->cm,
-                                                Geometry::massCenter(it->begin(), it->end(),
-                                                    spc.geo.getBoundaryFunc(),-it->cm) ) < 1e-6 );
-                                    
-                                    molV = spc.geo.vdist( it->cm, origo);
-                                    cosTheta = molV.dot(cylAxis)/molV.norm()/cylAxis.norm();
-                                    theta = acos(cosTheta);
-                                    x = cosTheta*molV.norm();
-                                    y = sin(theta)*molV.norm();
-                                    coordNew = x*x/(a*a)+y*y/(b*b);
-                                    
-                                    if (findBias == true) {
-                                        if (coord <= 1.00000 && coordNew > 1.00000) {
-                                            _bias = -log(p/(1-(1-p)/(p*Ntot+(1-p)*countNin)));
-                                            //cout << "This steps number of water molecules inside sphere: " << countNin << "\n";
-                                            //cout << "Total number of water molecules: " << Ntot << "\n";
-                                            //cout << "This steps bias when going in->out: " << _bias << "\n\n";
-                                        }
-                                        else if (coord > 1.0000 && coordNew <= 1.00000) {
-                                            _bias = -log(1/(1+(1-p)/(p*Ntot+(1-p)*countNin)));
-                                            //cout << "This steps number of water molecules inside sphere: " << countNin << "\n";
-                                            //cout << "Total number of water molecules: " << Ntot << "\n";
-                                            //cout << "This steps bias when going out->in: " << _bias << "\n\n";
-                                        }
-                                    }
-
-                                    else { 
-                                        if (coord <= 1.00000 && coordNew > 1.00000) {
-                                            _bias = -log(p/(1-(1-p)/(p*Ntot+(1-p)*Nin)));
-                                            //cout << "Average number of water molecules inside sphere: " << Nin << "\n";
-                                            //cout << "Total number of water molecules: " << Ntot << "\n";
-                                            //cout << "Constant bias when going in->out: " << _bias << "\n\n";
-                                        }
-                                        else if (coord > 1.0000 && coordNew <= 1.00000) {
-                                            _bias = -log(1/(1+(1-p)/(p*Ntot+(1-p)*Nin)));
-                                            //cout << "Average number of water molecules inside sphere: " << Nin << "\n";
-                                            //cout << "Total number of water molecules: " << Ntot << "\n";
-                                            //cout << "Constant bias when going out->in: " << _bias << "\n\n";
-                                        }
-                                    }
-                                }
-                            }
-                        }
-                    }
-                    double bias(Change&, double, double) override { 
-                        return _bias;
-                    }
-
-                    void _accept(Change&) override { 
-                        msqd += _sqd; 
-                        /*
-                        cout << "This steps number of water molecules inside: " << countN[cntAcross] << "\n";
-                        cout << "This steps average number of water molecules inside: " << countNavg << "\n";
-                        cout << "This steps bias when going in->out: " << _bias << "\n";
-                        cout << "Moves across boundary: " << cntAcross << "\n"; 
-                        cout << "Variance: " << var << "\n\n";
-                        */
-                    }
-                    void _reject(Change&) override { msqd += 0; }
-
-                public:
-                    BiasedTranslateRotate(Tspace &spc) : spc(spc) {
-                        name = "biasedmoltransrot";
-                        repeat = -1; // m eaning repeat N times
-                    }
-            };
-
-        /**
-         * @brief Move that will swap conformation of a molecule
-         *
-         * This will swap between different molecular conformations
-         * as defined in `MoleculeData` with `traj` and `weight`.
-         * If defined, the weight
-         * distribution is respected, otherwise all conformations
-         * have equal intrinsic weight. Upon insertion, the new conformation
-         * is randomly oriented and placed on top of the mass-center of
-         * an exising molecule. That is, there is no mass center movement.
-         *
-         * @todo Add feature to align molecule on top of an exiting one
-         * @todo Expand `_info()` to show number of conformations
-         * @warning Weighted distributions untested and not verified for correctness
-         * @date Malmo, November 2016
-         */
-        template<class Tspace>
-            class ConformationSwap : public Movebase {
-                private:
-                    typedef typename Tspace::Tpvec Tpvec;
-                    typedef MoleculeData<Tpvec> Tmoldata;
-                    RandomInserter<Tmoldata> inserter;
-                    Tspace& spc; // Space to operate on
-                    int molid=-1;
-                    int newconfid=-1;
-
-                    void _to_json(json &j) const override {
-                        j = {
-                            {"molid", molid},
-                            {"molecule", molecules<Tpvec>[molid].name}
-                        };
-                        _roundjson(j,3);
-                    }
-
-                    void _from_json(const json &j) override {
-                        assert(!molecules<Tpvec>.empty());
-                        try {
-                            std::string molname = j.at("molecule");
-                            auto it = findName(molecules<Tpvec>, molname);
-                            if (it == molecules<Tpvec>.end())
-                                throw std::runtime_error("unknown molecule '" + molname + "'");
-                            molid = it->id();
-                            if ( molecules<Tpvec>[molid].conformations.size()<2)
-                                throw std::runtime_error("minimum two conformations required");
-                            if (repeat<0) {
-                                auto v = spc.findMolecules(molid);
-                                repeat = std::distance(v.begin(), v.end());
-                            }
-                        }
-                        catch (std::exception &e) {
-                            throw std::runtime_error(name+": " + e.what());
-                        }
-                    } //!< Configure via json object
-
-                    void _move(Change &change) override {
-                        assert(molid>=0);
-                        assert(change.empty());
-
-                        auto mollist = spc.findMolecules( molid, Tspace::ACTIVE ); // list of molecules w. 'molid'
-                        if ( size(mollist)>0 ) {
-                            auto g = slump.sample( mollist.begin(), mollist.end() );
-                            if (not g->empty()) {
-                                inserter.offset = g->cm;
-
-                                // Get a new conformation that should be properly wrapped around the boundaries
-                                // (if applicable) and have the same mass-center as "g->cm".
-                                Tpvec p = inserter(spc.geo, spc.p, molecules<Tpvec>[molid]);
-                                if (p.size() not_eq g->size())
-                                    throw std::runtime_error(name + ": conformation atom count mismatch");
-
-                                newconfid = molecules<Tpvec>[molid].conformations.index;
-
-                                std::copy( p.begin(), p.end(), g->begin() ); // override w. new conformation
->>>>>>> bcf96cad
+
 #ifndef NDEBUG
                    Point cmbak = g.cm;                             // backup mass center
                    g.translate(-cmbak, spc.geo.getBoundaryFunc()); // translate to {0,0,0}
@@ -857,7 +173,6 @@
 };
 
 #ifdef DOCTEST_LIBRARY_INCLUDED
-<<<<<<< HEAD
 TEST_CASE("[Faunus] TranslateRotate") {
     typedef typename Space::Tpvec Tpvec;
 
@@ -876,718 +191,6 @@
     CHECK(j.at("repeat") == 2);
     CHECK(j.at("dprot") == 0.5);
 }
-=======
-        TEST_CASE("[Faunus] TranslateRotate")
-        {
-            typedef Particle<Radius, Charge, Dipole, Cigar> Tparticle;
-            typedef Space<Geometry::Chameleon, Tparticle> Tspace;
-            typedef typename Tspace::Tpvec Tpvec;
-
-            CHECK( !atoms.empty() ); // set in a previous test
-            CHECK( !molecules<Tpvec>.empty() ); // set in a previous test
-
-            Tspace spc;
-            TranslateRotate<Tspace> mv(spc);
-            json j = R"( {"molecule":"B", "dp":1.0, "dprot":0.5, "dir":[0,1,0], "repeat":2 })"_json;
-            mv.from_json(j);
-
-            j = json(mv).at(mv.name);
-            CHECK( j.at("molecule")   == "B");
-            CHECK( j.at("dir")   == Point(0,1,0) );
-            CHECK( j.at("dp")    == 1.0 );
-            CHECK( j.at("repeat")  == 2 );
-            CHECK( j.at("dprot") == 0.5 );
-        }
-#endif
-
-        template<typename Tspace>
-            class VolumeMove : public Movebase {
-                private:
-                    const std::map<std::string, Geometry::VolumeMethod> methods = {
-                        {"xy", Geometry::XY},
-                        {"isotropic", Geometry::ISOTROPIC},
-                        {"isochoric", Geometry::ISOCHORIC}
-                    };
-                    typename decltype(methods)::const_iterator method;
-                    typedef typename Tspace::Tpvec Tpvec;
-                    Tspace& spc;
-                    Average<double> msqd, Vavg; // mean squared displacement
-                    double dV=0, deltaV=0, Vnew=0, Vold=0;
-
-                    void _to_json(json &j) const override {
-                        using namespace u8;
-                        if (cnt>0) {
-                            j = {
-                                {"dV", dV}, {"method", method->first},
-                                {bracket("V"), Vavg.avg()},
-                                {rootof + bracket(Delta + "V" + squared), std::sqrt(msqd.avg())},
-                                {cuberoot + rootof + bracket(Delta + "V" + squared),
-                                    std::cbrt(std::sqrt(msqd.avg()))}
-                            };
-                            _roundjson(j,3);
-                        }
-                    }
-
-                    void _from_json(const json &j) override {
-                        try {
-                            method = methods.find( j.value("method", "isotropic") );
-                            if (method==methods.end())
-                                std::runtime_error("unknown volume change method");
-                            dV = j.at("dV");
-                        } catch (std::exception &e) {
-                            throw std::runtime_error(e.what());
-                        }
-                    }
-
-                    void _move(Change &change) override {
-                        if (dV>0) {
-                            change.dV=true;
-                            change.all=true;
-                            Vold = spc.geo.getVolume();
-                            if (method->second == Geometry::ISOCHORIC)
-                                Vold = std::pow(Vold,1.0/3.0); // volume is constant
-                            Vnew = std::exp(std::log(Vold) + (slump()-0.5) * dV);
-                            deltaV = Vnew-Vold;
-                            spc.scaleVolume(Vnew, method->second);
-                        } else deltaV=0;
-                    }
-
-                    void _accept(Change&) override {
-                        msqd += deltaV*deltaV;
-                        Vavg += spc.geo.getVolume();
-                    }
-                    void _reject(Change&) override {
-                        msqd += 0;
-                        Vavg += spc.geo.getVolume();
-                    }
-
-                public:
-                    VolumeMove(Tspace &spc) : spc(spc) {
-                        name = "volume";
-                        repeat = 1;
-                    }
-            }; // end of VolumeMove
-
-        /**
-         * @brief Displaces charge on a single atom
-         */
-        template<typename Tspace>
-            class ChargeMove : public Movebase {
-                private:
-                    typedef typename Tspace::Tpvec Tpvec;
-                    Tspace& spc; // Space to operate on
-                    Average<double> msqd; // mean squared displacement
-                    double dq=0, deltaq=0;
-                    int atomIndex;
-                    Change::data cdata;
-
-                    void _to_json(json &j) const override {
-                        using namespace u8;
-                        j = {
-                            {"index", atomIndex},
-                            {"dq", dq},
-                            {rootof + bracket(Delta + "q" + squared), std::sqrt(msqd.avg())},
-                            {cuberoot + rootof + bracket(Delta + "q" + squared),
-                                std::cbrt(std::sqrt(msqd.avg()))}
-                        };
-                        _roundjson(j,3);
-                    }
-
-                    void _from_json(const json &j) override {
-                        dq = j.at("dq").get<double>();
-                        atomIndex = j.at("index").get<int>();
-                        auto git = spc.findGroupContaining( spc.p[atomIndex] ); // group containing atomIndex
-                        cdata.index = std::distance( spc.groups.begin(), git ); // integer *index* of moved group
-                        cdata.atoms[0] = std::distance(git->begin(), spc.p.begin()+atomIndex );  // index of particle rel. to group
-                    }
-
-                    void _move(Change &change) override {
-                        if (dq>0) {
-                            auto &p = spc.p[atomIndex]; // refence to particle
-                            double qold = p.charge;
-                            p.charge +=  dq * (slump()-0.5);
-                            deltaq = p.charge-qold;
-                            change.groups.push_back( cdata ); // add to list of moved groups
-                        } else deltaq=0;
-                    }
-
-                    void _accept(Change&) override { msqd += deltaq*deltaq; }
-                    void _reject(Change&) override { msqd += 0; }
-
-                public:
-                    ChargeMove(Tspace &spc) : spc(spc) {
-                        name = "charge";
-                        repeat = 1;
-                        cdata.internal=true; // the group is internally changed
-                        cdata.atoms.resize(1); // we change exactly one atom
-                    }
-            };
-
-        /**
-         * @brief Tranfers charge between two atoms
-         *
-         * Add description here...
-         */
-        template<typename Tspace>
-            class ChargeTransfer : public Movebase {
-                private:
-                    typedef typename Tspace::Tpvec Tpvec;
-                    Tspace& spc; // Space to operate on
-                    Average<double> msqd; // mean squared displacement
-                    double dq=0, deltaq=0;
-                    std::vector<int> atomIndex;
-                    Change::data cdata1, cdata2;
-
-                    void _to_json(json &j) const override {
-                        using namespace u8;
-                        j = {
-                            {"index", atomIndex},
-                            {"dq", dq},
-                            {rootof + bracket(Delta + "q" + squared), std::sqrt(msqd.avg())},
-                            {cuberoot + rootof + bracket(Delta + "q" + squared),
-                                std::cbrt(std::sqrt(msqd.avg()))}
-                        };
-                        _roundjson(j,3);
-                    }
-
-                    void _from_json(const json &j) override {
-                        dq = j.at("dq").get<double>();
-                        atomIndex = j.at("index").get<std::vector<int>>();
-                        if (atomIndex.size()!=2)
-                            throw std::runtime_error("exactly two atom index must be given");
-                        if (atomIndex[0]>=spc.p.size() or atomIndex[1]>=spc.p.size())
-                            throw std::runtime_error("atom index out of bounds");
-
-                        auto git1 = spc.findGroupContaining( spc.p[atomIndex[0]] ); // group containing atomIndex
-                        auto git2 = spc.findGroupContaining( spc.p[atomIndex[1]] ); // group containing atomIndex
-                        cdata1.index = std::distance( spc.groups.begin(), git1 ); // integer *index* of moved group
-                        cdata2.index = std::distance( spc.groups.begin(), git2 ); // integer *index* of moved group
-                        cdata1.atoms[0] = std::distance(git1->begin(), spc.p.begin()+atomIndex[0] );  // index of particle rel. to group
-                        cdata2.atoms[0] = std::distance(git2->begin(), spc.p.begin()+atomIndex[1] );  // index of particle rel. to group
-                    }
-
-                    void _move(Change &change) override {
-                        if (dq>0) {
-                            auto &p1 = spc.p[atomIndex[0]]; // refence to particle
-                            auto &p2 = spc.p[atomIndex[1]]; // refence to particle
-                            double qold = p1.charge;
-                            p1.charge +=  dq * (slump()-0.5);
-                            deltaq = p1.charge-qold;
-                            p2.charge -=  deltaq;
-                            change.groups.push_back( cdata1 );
-                            change.groups.push_back( cdata2 );
-                        } else deltaq=0;
-                    }
-
-                    void _accept(Change&) override { msqd += deltaq*deltaq; }
-                    void _reject(Change&) override { msqd += 0; }
-
-                public:
-                    ChargeTransfer(Tspace &spc) : spc(spc) {
-                        name = "chargetransfer";
-                        repeat = 1;
-                        cdata1.internal=true; // the group is internally changed
-                        cdata2.internal=true; // the group is internally changed
-                        cdata1.atoms.resize(1); // we change exactly two atoms
-                        cdata2.atoms.resize(1); // we change exactly two atoms
-                    }
-            };
-        /*
-         * @brief Establishes equilibrium of matter
-         * Establishes equilibrium of matter between all species
-         *
-         * Consider the dissociation process AX=A+X. This class will locate
-         * all species of type AX and A and make a MC swap move between them.
-         * X can be implicit, meaning that it enters only with its chemical potential
-         * (activity). The reacting species, the equilibrium constant,
-         * and the activities are read from the JSON input file.
-         *
-         */
-        template<typename Tspace>
-            class SpeciationMove : public Movebase {
-                private:
-                    typedef typename Tspace::Tpvec Tpvec;
-                    typedef typename Tspace::Tparticle Tparticle;
-
-                    Tspace& spc;
-                    Tspace *otherspc;
-                    ReactionData<Tpvec> *trialprocess;
-                    std::map<std::string, Average<double>> accmap;
-
-                    double lnK;
-                    bool forward;
-                    std::vector<int> molDel;                  // index of groups to delete
-                    std::vector<int> atomDel;                 // atom index to delete
-                    std::map<int, int> molcnt_ins, atomcnt_ins,
-                        molcnt_del, atomcnt_del,
-                        molcnt, atomcnt;   // id's and number of inserted/deleted mols and atoms
-                    std::multimap<int, Tpvec> pmap;      // coordinates of mols and atoms to be inserted
-                    unsigned int Ndeleted, Ninserted;    // Number of accepted deletions and insertions
-
-                    void _to_json(json &j) const override {
-                        j = {
-                            // { "replicas", mpi.nproc() },
-                            // { "datasize", pt.getFormat() }
-                        };
-                        json &_j = j["reactions"];
-                        _j = json::object();
-                        for (auto &m : accmap)
-                            _j[m.first] = {
-                                {"attempts", m.second.cnt},
-                                {"acceptance", m.second.avg()}
-                            };
-                    }
-
-                    void _from_json(const json&) override {};
-
-                public:
-
-                    SpeciationMove(Tspace &spc) : spc(spc) {
-                        name = "speciation";
-                        repeat = 1;
-                    }
-
-                    void setOther(Tspace &ospc) {
-                        otherspc = &ospc;
-                    }
-
-                    double energy(); //!< Returns intrinsic energy of the process
-
-                    void _move(Change &change) override {
-                        if ( reactions<Tpvec>.size()>0 ) {
-                            auto rit = slump.sample( reactions<Tpvec>.begin(), reactions<Tpvec>.end() );
-                            lnK = rit->lnK;
-                            forward = (bool)slump.range(0,1); // random boolean
-                            trialprocess = &(*rit);
-                            if ( rit->empty(forward) ) // Enforce canonic constraint if invoked
-                                return; // Out of material, slip out the back door
-
-
-                            for (auto &m : rit->Molecules2Add( !forward )) { // Delete checks
-                                auto mollist = spc.findMolecules( m.first, Tspace::ALL);
-                                if ( molecules<Tpvec>[m.first].atomic ) {
-                                    if( size(mollist)!=1 ) // There can be only one
-                                        throw std::runtime_error("Bad definition: One group per atomic molecule!");
-                                    auto git = mollist.begin();
-                                    if ( git->size() < m.second ) // Assure that there are atoms enough in the group
-                                        return; // Slip out the back door
-                                } else {
-                                    mollist = spc.findMolecules( m.first, Tspace::ACTIVE);
-                                    if ( size(mollist) <  m.second ) 
-                                        return; // Not possible to perform change, escape through the back door
-                                }
-                            }
-                            for (auto &m : rit->Molecules2Add( forward )) { // Addition checks
-                                auto mollist = spc.findMolecules( m.first, Tspace::ALL);
-                                if ( molecules<Tpvec>[m.first].atomic ) {
-                                    if( size(mollist)!=1 ) // There can be only one
-                                        throw std::runtime_error("Bad definition: One group per atomic molecule!");
-                                    auto git = mollist.begin();
-                                    if ( (git->size() + m.second) > git->capacity() ) {  // Assure that there are atoms enough in the group
-                                        return; // Slip out the back door
-                                    }
-                                } else {
-                                    mollist = spc.findMolecules( m.first, Tspace::INACTIVE);
-                                    if ( size(mollist) <  m.second ) {
-                                        return; // Not possible to perform change, escape through the back door
-                                    }
-                                }
-                            }
-
-                            if (rit->swap==true) {
-                                auto m1 = rit->Atoms2Add( not forward ); // Swap checks
-                                auto m2 = rit->Atoms2Add( forward );
-                                assert( (m1.size() == 1) and (m2.size() == 1) && "Bad definition: Only 2 explicit atoms per reaction!"); // Swap A = B
-                                auto atomlist = spc.findAtoms( m1.begin()->first );
-                                if ( size(atomlist) < 1 ) // Make sure that there are any active atoms to swap
-                                    return; // Slip out the back door
-                                auto ait = slump.sample( atomlist.begin(), atomlist.end() ); // Random particle iterator
-                                auto git = spc.findGroupContaining( *ait );
-                                Change::data d;
-                                d.atoms.push_back( Faunus::distance(git->begin(), ait) ); // Index of particle rel. to group
-                                d.index = Faunus::distance( spc.groups.begin(), git );
-                                d.internal = true;
-                                d.dNswap = true;
-                                change.groups.push_back( d ); // Add to list of moved groups
-                                Tparticle p = atoms.at( m2.begin()->first );
-                                p.pos = ait->pos;
-                                *ait = p;
-                                assert(ait->id == m2.begin()->first);
-                            }
-
-                            change.dN=true; // Attempting to change the number of atoms / molecules
-                            for (auto &m : rit->Molecules2Add( not forward )) { // Delete
-                                auto mollist = spc.findMolecules( m.first, Tspace::ALL);
-                                if ( molecules<Tpvec>[m.first].atomic ) {
-                                    auto git = mollist.begin();
-                                    auto othermollist = otherspc->findMolecules(m.first, Tspace::ALL);  // implies that new and old are in sync
-                                    auto othergit=othermollist.begin();
-                                    Change::data d;
-                                    d.index = Faunus::distance( spc.groups.begin(), git ); // integer *index* of moved group
-                                    d.internal = true;
-                                    d.dNatomic = true;
-                                    for ( int N=0; N<m.second; N++ ) {  // deactivate m.second m.first atoms
-                                        auto ait = slump.sample( git->begin(), git->end()); // iterator to random atom
-                                        // Shuffle back to end, both in trial and new
-                                        auto nait = git->end()-1; //iterator to last atom
-                                        int dist = Faunus::distance( ait, git->end() ); // distance to random atom from end
-                                        if ( Faunus::distance( ait, nait) > 1 ) {
-                                            std::iter_swap(ait, nait);
-                                            std::iter_swap(othergit->end()-dist-N, othergit->end() - (1+N) );
-                                        }
-                                        d.atoms.push_back ( Faunus::distance(git->begin(), nait) );
-                                        git->deactivate( nait, git->end());
-                                    }
-                                    std::sort( d.atoms.begin(), d.atoms.end() );
-                                    change.groups.push_back( d ); // add to list of moved groups
-                                } else {
-                                    mollist = spc.findMolecules( m.first, Tspace::ACTIVE);
-                                    for ( int N=0; N <m.second; N++ ) {
-                                        auto git = slump.sample(mollist.begin(), mollist.end());
-                                        git->deactivate( git->begin(), git->end());
-                                        Change::data d;
-                                        d.index = Faunus::distance( spc.groups.begin(), git ); // integer *index* of moved group
-                                        d.all = true; // *all* atoms in group were moved
-                                        d.internal = true;
-                                        for (int i=0; i<git->capacity(); i++)
-                                            d.atoms.push_back(i);
-                                        change.groups.push_back( d ); // add to list of moved groups
-                                    }
-                                }
-                            }
-
-                            for (auto &m : rit->Molecules2Add( forward )) { // Add
-                                auto mollist = spc.findMolecules( m.first, Tspace::ALL);
-                                if ( molecules<Tpvec>[m.first].atomic ) {
-                                    auto git = mollist.begin();
-                                    Change::data d;
-                                    d.index = Faunus::distance( spc.groups.begin(), git);
-                                    d.internal = true;
-                                    d.dNatomic = true;
-                                    for ( int N=0; N<m.second; N++ ) {  // Activate m.second m.first atoms
-                                        git->activate( git->end(), git->end() + 1);
-                                        auto ait = git->end()-1;
-                                        spc.geo.randompos(ait->pos, slump);
-                                        spc.geo.getBoundaryFunc()(ait->pos);
-                                        d.atoms.push_back( Faunus::distance(git->begin(), ait) );  // Index of particle rel. to group
-                                    }
-                                    std::sort( d.atoms.begin(), d.atoms.end());
-                                    change.groups.push_back( d ); // Add to list of moved groups
-                                } else {
-                                    mollist = spc.findMolecules( m.first, Tspace::INACTIVE);
-                                    for ( int N=0; N <m.second; N++ ) {
-                                        auto git = slump.sample(mollist.begin(), mollist.end());
-                                        git->activate( git->inactive().begin(), git->inactive().end());
-                                        Point newpoint; // = git->cm;
-                                        spc.geo.randompos(newpoint, random);
-                                        git->translate( -git->cm, spc.geo.getBoundaryFunc() );
-                                        git->translate( newpoint, spc.geo.getBoundaryFunc() );
-                                        Point u = ranunit(slump);
-                                        Eigen::Quaterniond Q( Eigen::AngleAxisd(2*pc::pi*random(), u) );
-                                        git->rotate(Q, spc.geo.getBoundaryFunc());
-                                        Change::data d;
-                                        d.index = Faunus::distance( spc.groups.begin(), git ); // Integer *index* of moved group
-                                        d.all = true; // All atoms in group were moved
-                                        d.internal = true;
-                                        for (int i=0; i<git->capacity(); i++)
-                                            d.atoms.push_back(i);
-                                        change.groups.push_back( d ); // Add to list of moved groups
-                                        assert( spc.geo.sqdist( git->cm, Geometry::massCenter(git->begin(),git->end(),spc.geo.getBoundaryFunc(), -git->cm ) ) < 1e-9 );
-                                    }
-
-                                }
-                            }
-
-                            std::sort(change.groups.begin(), change.groups.end() );
-                        } else
-                            throw std::runtime_error("No reactions in list, disable speciation or add reactions");
-                    }
-
-                    double bias(Change&, double, double) override {
-                        if (forward)
-                            return -lnK;
-                        return lnK;
-                    } //!< adds extra energy change not captured by the Hamiltonian
-
-                    void _accept(Change&) override {
-                        accmap[ trialprocess->name ] += 1;
-                        trialprocess->N_reservoir += (forward == true) ? -1 : 1;
-                        if( trialprocess->N_reservoir < 0 && trialprocess->canonic == true )
-                            throw std::runtime_error("There are no negative number of molecules");
-                    }
-
-                    void _reject(Change&) override {
-                        accmap[ trialprocess->name ] += 0;
-                    }
-
-            }; // End of class SpeciationMove
-
-        /**
-         * @brief QuadrantJump translates a molecule to another quadrant
-         * considering as the origin the center of the box or the center of mass 
-         * of a range of atomic indexes specified by "index": [start:stop].
-         */
-        template<typename Tspace>
-            class QuadrantJump : public Movebase {
-                private:
-                    typedef typename Tspace::Tpvec Tpvec;
-                    typedef typename Tspace::Tparticle Tparticle;
-                    Tspace& spc; // Space to operate on
-                    int molid=-1;
-                    Point dir={1,1,1};
-                    std::vector<size_t> index;
-                    double _sqd; // squared displacement
-                    Average<double> msqd; // mean squared displacement
-
-                    void _to_json(json &j) const override {
-                        j = {
-                            {"dir", dir},
-                            {"molid", molid},
-                            {u8::rootof + u8::bracket("r" + u8::squared), std::sqrt(msqd.avg())},
-                            {"molecule", molecules<Tpvec>[molid].name}
-                        };
-                        _roundjson(j,3);
-                    }
-
-                    void _from_json(const json &j) override {
-                        assert(!molecules<Tpvec>.empty());
-                        try {
-                            std::string molname = j.at("molecule");
-                            auto it = findName(molecules<Tpvec>, molname);
-                            if (it == molecules<Tpvec>.end())
-                                throw std::runtime_error("unknown molecule '" + molname + "'");
-                            molid = it->id();
-                            dir = j.value("dir", Point(1,1,1));
-                            index = j.value("index", decltype(index)());
-                            if (repeat<0) {
-                                auto v = spc.findMolecules(molid);
-                                repeat = std::distance(v.begin(), v.end());
-                            }
-                        }
-                        catch (std::exception &e) {
-                            throw std::runtime_error(name+": " + e.what());
-                        }
-                    } //!< Configure via json object
-
-
-                    void _move(Change &change) override {
-                        assert(molid>=0);
-                        assert(!spc.groups.empty());
-                        assert(spc.geo.getVolume()>0);
-
-                        // pick random group from the system matching molecule type
-                        // TODO: This can be slow -- implement look-up-table in Space
-                        auto mollist = spc.findMolecules( molid, Tspace::ACTIVE ); // list of molecules w. 'molid'
-                        if (size(mollist)>0) {
-                            auto it = slump.sample( mollist.begin(), mollist.end() );
-                            if (not it->empty()) {
-                                assert(it->id==molid);
-                                Point oldcm = it->cm;
-                                if (index.size()==2) {
-                                    auto cm_O = Geometry::massCenter(spc.p.begin()+index[0], spc.p.begin()+index[1]+1, spc.geo.getBoundaryFunc() );
-                                    it->translate( -2*spc.geo.vdist(oldcm, cm_O).cwiseProduct(dir.cast<double>()), spc.geo.getBoundaryFunc() );
-                                } else {
-                                    it->translate( -2*oldcm.cwiseProduct(dir.cast<double>()), spc.geo.getBoundaryFunc() );
-                                }
-                                _sqd = spc.geo.sqdist(oldcm, it->cm); // squared displacement
-                                Change::data d;
-                                d.index = Faunus::distance( spc.groups.begin(), it ); // integer *index* of moved group
-                                d.all = true; // *all* atoms in group were moved
-                                change.groups.push_back( d ); // add to list of moved groups
-
-                                assert( spc.geo.sqdist( it->cm,
-                                            Geometry::massCenter(it->begin(),it->end(),spc.geo.getBoundaryFunc(),-it->cm) ) < 1e-9 );
-                            }
-                        }
-                        else std::cerr << name << ": no molecules found" << std::endl;
-                    }
-
-                    void _accept(Change&) override { msqd += _sqd; }
-                    void _reject(Change&) override { msqd += 0; }
-
-
-                public:
-                    QuadrantJump(Tspace &spc) : spc(spc) {
-                        name = "quadrantjump";
-                        repeat = -1; // meaning repeat N times
-                    }
-            };
-
-        /**
-         * @brief Molecular cluster move
-         *
-         * @todo fix so that it works w. GC molecules (index are calculating before simulation)
-         */
-        template<typename Tspace>
-            class Cluster : public Movebase {
-                private:
-                    typedef typename Tspace::Tpvec Tpvec;
-                    typedef typename Tspace::Tgroup Tgroup;
-                    Tspace& spc;
-                    Average<double> msqd, msqd_angle, N;
-                    double thresholdsq=0, dptrans=0, dprot=0, angle=0, _bias=0;
-                    size_t bias_rejected=0;
-                    bool rotate; // true if cluster should be rotated
-                    Point dir={1,1,1}, dp;
-                    std::vector<std::string> names; // names of molecules to be considered
-                    std::vector<int> ids; // molecule id's of molecules to be considered
-                    std::vector<size_t> index; // index of all possible molecules to be considered
-
-                    virtual double clusterProbability(const Tgroup &g1, const Tgroup &g2) const {
-                        if (spc.geo.sqdist(g1.cm, g2.cm)<=thresholdsq)
-                            return 1.0;
-                        return 0.0;
-                    }
-
-                    void _to_json(json &j) const override {
-                        using namespace u8;
-                        j = {
-                            {"threshold", std::sqrt(thresholdsq)}, {"dir", dir}, {"dp", dptrans}, {"dprot", dprot},
-                            {rootof + bracket("r" + squared), std::sqrt(msqd.avg())},
-                            {rootof + bracket(theta + squared) + "/" + degrees, std::sqrt(msqd_angle.avg()) / 1.0_deg},
-                            {bracket("N"), N.avg()},
-                            {"bias rejection rate", double(bias_rejected) / cnt}
-                        };
-                        _roundjson(j,3);
-                    }
-
-                    void _from_json(const json &j) override {
-                        assertKeys(j, {"dp", "dprot", "dir", "threshold", "molecules", "repeat"});
-                        dptrans = j.at("dp");
-                        dir = j.value("dir", Point(1,1,1));
-                        dprot = j.at("dprot");
-                        thresholdsq = std::pow(j.at("threshold").get<double>(), 2);
-                        names = j.at("molecules").get<decltype(names)>(); // molecule names
-                        ids = names2ids(molecules<Tpvec>, names);     // names --> molids
-                        index.clear();
-                        for (auto &g : spc.groups) // loop over all groups
-                            if (not g.atomic) // only molecular groups
-                                if (g.size()==g.capacity()) // only active particles
-                                    if (std::find(ids.begin(), ids.end(), g.id)!=ids.end() )
-                                        index.push_back( &g-&spc.groups.front() );
-                        if (repeat<0)
-                            repeat = index.size();
-                    }
-
-                    /**
-                     * @param spc Space
-                     * @param first Index of initial molecule (randomly selected)
-                     * @param index w. all molecules clustered around first (first included)
-                     */
-                    void findCluster(Tspace &spc, size_t first, std::set<size_t>& cluster) {
-                        assert(first < spc.p.size());
-                        std::set<size_t> pool(index.begin(), index.end());
-                        assert(pool.count(first)>0);
-
-                        cluster.clear();
-                        cluster.insert(first);
-                        pool.erase(first);
-
-                        size_t n;
-                        do { // find cluster (not very clever...)
-start:
-                            n = cluster.size();
-                            for (size_t i : cluster)
-                                if (not spc.groups.at(i).empty()) // check if group is inactive
-                                    for (size_t j : pool)
-                                        if (i!=j)
-                                            if (not spc.groups.at(j).empty()) { // check if group is inactive
-                                                // probability to cluster
-                                                double P = clusterProbability(spc.groups.at(i), spc.groups.at(j));
-                                                if ( Movebase::slump() <= P ) {
-                                                    cluster.insert(j);
-                                                    pool.erase(j);
-                                                    goto start; // wow, first goto ever!
-                                                }
-                                            }
-                        } while (cluster.size() != n);
-
-                        // check if cluster is too large
-                        double max = spc.geo.getLength().minCoeff()/2;
-                        for (auto i : cluster)
-                            for (auto j : cluster)
-                                if (j>i)
-                                    if (spc.geo.sqdist(spc.groups.at(i).cm, spc.groups.at(j).cm)>=max*max)
-                                        rotate=false; // skip rotation if cluster larger than half the box length
-                    }
-
-                    void _move(Change &change) override {
-                        _bias=0;
-                        rotate=true;
-                        if (thresholdsq>0 and not index.empty()) {
-                            std::set<size_t> cluster; // all group index in cluster
-                            size_t first = *slump.sample(index.begin(), index.end()); // random molecule (nuclei)
-                            findCluster(spc, first, cluster); // find cluster around first
-
-                            N += cluster.size(); // average cluster size
-                            Change::data d;
-                            d.all=true;
-                            dp = ranunit(slump, dir) * dptrans * slump();
-
-                            if (rotate)
-                                angle = dprot * (slump()-0.5);
-                            else
-                                angle = 0;
-
-                            auto boundary = spc.geo.getBoundaryFunc();
-
-                            // lambda function to calculate cluster COM
-                            auto clusterCOM = [&]() {
-                                double m, sum_m=0;
-                                Point cm(0,0,0);
-                                Point O = spc.groups[*cluster.begin()].cm;
-                                for (auto i : cluster) {
-                                    auto &g = spc.groups[i];
-                                    Point t = g.cm-O;
-                                    boundary(t);
-                                    m = g.mass();
-                                    cm += m*t;
-                                    sum_m += m;
-                                }
-                                cm = cm/sum_m + O;
-                                boundary(cm);
-                                return cm;
-                            };
-
-                            Point COM = clusterCOM(); // org. cluster center
-                            Eigen::Quaterniond Q;
-                            Q = Eigen::AngleAxisd(angle, ranunit(slump)); // quaternion
-
-                            for (auto i : cluster) { // loop over molecules in cluster
-                                auto &g = spc.groups[i];
-                                if (rotate) {
-                                    Geometry::rotate(g.begin(), g.end(), Q, boundary, -COM);
-                                    g.cm = g.cm-COM;
-                                    boundary(g.cm);
-                                    g.cm = Q*g.cm+COM;
-                                    boundary(g.cm);
-                                }
-                                g.translate(dp, boundary);
-                                d.index=i;
-                                change.groups.push_back(d);
-                            }
-
-                            // Reject if cluster composition changes during move
-                            // Note: this only works for the binary 0/1 probability function
-                            // currently implemented in `findCluster()`.
-
-                            std::set<size_t> aftercluster; // all group index in cluster _after_move
-                            findCluster(spc, first, aftercluster); // find cluster around first
-                            if (aftercluster == cluster)
-                                _bias = 0;
-                            else {
-                                _bias = pc::infty; // bias is infinite --> reject
-                                bias_rejected++; // count how many time we reject due to bias
-                            }
-#ifndef NDEBUG
-                            // check if cluster mass center movement matches displacement
-                            if (_bias==0) {
-                                Point newCOM = clusterCOM(); // org. cluster center
-                                Point d = spc.geo.vdist(COM, newCOM); // distance between new and old COM
-                                double _zero = (d+dp).norm(); // |d+dp| should ideally be zero...
-                                assert(std::fabs(_zero) < 1e-6 && "cluster likely too large");
-                            }
->>>>>>> bcf96cad
 #endif
 
 class BiasedTranslateRotate : public Movebase {
@@ -1743,48 +346,6 @@
     QuadrantJump(Space &spc);
 };
 
-<<<<<<< HEAD
-=======
-        template<typename Tspace>
-            class Propagator : public BasePointerVector<Movebase> {
-                private:
-                    int _repeat;
-                    std::discrete_distribution<> dist;
-                    std::vector<double> w; // list of weights for each move
-
-                    void addWeight(double weight=1) {
-                        w.push_back(weight);
-                        dist = std::discrete_distribution<>(w.begin(), w.end());
-                        _repeat = int(std::accumulate(w.begin(), w.end(), 0.0));
-                    }
-
-                public:
-                    using BasePointerVector<Movebase>::vec;
-                    inline Propagator() {}
-#pragma GCC diagnostic push
-#pragma GCC diagnostic ignored "-Wunused-parameter"
-                    inline Propagator(const json &j, Tspace &spc, MPI::MPIController &mpi) {
-#pragma GCC diagnostic pop
-                        if (j.count("random")==1)
-                            Movebase::slump = j["random"]; // slump is static --> shared for all moves
-
-                        for (auto &m : j.at("moves")) {// loop over move list
-                            size_t oldsize = vec.size();
-                            for (auto it : m.items()) {
-                                try {
-                                    if (it.key()=="moltransrot") this->template push_back<Move::TranslateRotate<Tspace>>(spc); 
-                                    else if (it.key()=="biasedmoltransrot") this->template push_back<Move::BiasedTranslateRotate<Tspace>>(spc);
-                                    else if (it.key()=="conformationswap") this->template push_back<Move::ConformationSwap<Tspace>>(spc);
-                                    else if (it.key()=="transrot") this->template push_back<Move::AtomicTranslateRotate<Tspace>>(spc);
-                                    else if (it.key()=="pivot") this->template push_back<Move::Pivot<Tspace>>(spc);
-                                    else if (it.key()=="volume") this->template push_back<Move::VolumeMove<Tspace>>(spc);
-                                    else if (it.key()=="charge") this->template push_back<Move::ChargeMove<Tspace>>(spc);
-                                    else if (it.key()=="chargetransfer") this->template push_back<Move::ChargeTransfer<Tspace>>(spc);
-                                    else if (it.key()=="speciation") this->template push_back<Move::SpeciationMove<Tspace>>(spc);
-                                    else if (it.key()=="quadrantjump") this->template push_back<Move::QuadrantJump<Tspace>>(spc);
-                                    else if (it.key()=="cluster") this->template push_back<Move::Cluster<Tspace>>(spc);
-                                    // new moves go here...
->>>>>>> bcf96cad
 #ifdef ENABLE_MPI
 /**
  * @brief Class for parallel tempering (aka replica exchange) using MPI
