#include "potentials.h"
#include "multipole.h"
#include "units.h"
#include "spdlog/spdlog.h"
#include <coulombgalore.h>

namespace Faunus {
namespace Potential {

// =============== PairMixer ===============

TCombinatorFunc PairMixer::getCombinator(CombinationRuleType combination_rule, CoefficientType coefficient) {
    TCombinatorFunc combinator;
    switch (combination_rule) {
    case COMB_UNDEFINED:
        combinator = &combUndefined;
        break;
    case COMB_ARITHMETIC:
        combinator = &combArithmetic;
        break;
    case COMB_GEOMETRIC:
        combinator = &combGeometric;
        break;
    case COMB_LORENTZ_BERTHELOT:
        switch (coefficient) {
        case COEF_SIGMA:
            combinator = &combArithmetic;
            break;
        case COEF_EPSILON:
            combinator = &combGeometric;
            break;
        default:
            throw std::logic_error("unsupported mixer initialization");
        }
        break;
    default:
        throw std::logic_error("unsupported mixer initialization");
    }
    return combinator;
}

TPairMatrixPtr PairMixer::createPairMatrix(const std::vector<AtomData> &atoms) {
    size_t n = atoms.size(); // number of atom types
    TPairMatrixPtr matrix = std::make_shared<TPairMatrix>(n, n);
    for (auto &i : atoms) {
        for (auto &j : atoms) {
            if (i.id() == j.id()) {
                // if the combinator is "undefined" the homogeneous interaction is still well defined
                (*matrix)(i.id(), j.id()) = modifier(extractor(i));
            } else {
                (*matrix)(i.id(), j.id()) = modifier(combinator(extractor(i), extractor(j)));
            }
        }
    }
    return matrix;
}

TPairMatrixPtr PairMixer::createPairMatrix(const std::vector<AtomData> &atoms,
                                           const std::vector<InteractionData> &interactions) {
    TPairMatrixPtr matrix = PairMixer::createPairMatrix(atoms);
    auto dimension = std::min(matrix->rows(), matrix->cols());
    for (auto &i : interactions) {
        if (i.atom_id[0] >= 0 && i.atom_id[1] >= 0 && i.atom_id[0] < dimension && i.atom_id[1] < dimension) {
            // interaction is always symmetric
            (*matrix)(i.atom_id[0], i.atom_id[1]) = (*matrix)(i.atom_id[1], i.atom_id[0]) =
                modifier(extractor(i.interaction));
        } else {
            throw std::runtime_error("atomtype index out of range");
        }
    }
    return matrix;
}

void from_json(const json &j, std::vector<InteractionData> &interactions) {
    auto &custom_list = j.at("custom");
    if (!custom_list.is_object() && !custom_list.is_array()) {
        throw PairPotentialException("custom parameters syntax error");
    }

    for (auto custom_pair = custom_list.begin(); custom_pair != custom_list.end(); ++custom_pair) {
        // atomdata is an array with items ecapsulated as objects hence we emulate here
        AtomData a = custom_list.is_object() ? json::object({{custom_pair.key(), *custom_pair}}) : (*custom_pair);
        auto atoms_name = words2vec<std::string>(a.name);
        if (atoms_name.size() == 2) {
            auto atom0 = findName(atoms, atoms_name[0]);
            auto atom1 = findName(atoms, atoms_name[1]);
            if (atom0 == atoms.end() or atom1 == atoms.end()) {
                throw PairPotentialException(("unknown atom(s): ["s + atoms_name[0] + " " + atoms_name[1] + "]"));
            }
            interactions.push_back({{atom0->id(), atom1->id()}, a});
        } else {
            throw PairPotentialException("custom parameters require exactly two space-separated atoms");
        }
    }
}

void to_json(json &j, const std::vector<InteractionData> &interactions) {
    if (!interactions.empty()) {
        auto &j_custom = j["custom"];
        for (auto &i : interactions) {
            j_custom = i.interaction;
        }
    }
}

// =============== PairPotentialBase ===============

PairPotentialBase::PairPotentialBase(const std::string &name, const std::string &cite, bool isotropic)
    : name(name), cite(cite), isotropic(isotropic) {}

Point PairPotentialBase::force(const Particle &, const Particle &, double, const Point &) const {
    assert(false && "We should never reach this point!");
    return {0, 0, 0};
}

// =============== MixerPairPotentialBase ===============

void MixerPairPotentialBase::init() {
    json j_combination_rule = combination_rule;
    faunus_logger->debug("Combination rule {} in effect for the {} potential.", j_combination_rule, name);
    initPairMatrices();
}

void MixerPairPotentialBase::from_json(const json &j) {
    try {
        if (j.count("mixing") == 1) {
            json mixing = j.at("mixing");
            combination_rule = mixing.get<CombinationRuleType>();
            if (combination_rule == COMB_UNDEFINED && mixing != "undefined") {
                // an ugly hack because the first pair in the json ↔ enum mapping is silently selected by default
                throw PairPotentialException("unknown combination rule " + mixing.get<std::string>());
            }
        }
        if (j.count("custom") == 1) {
            *custom_pairs = j;
        }
    } catch (const PairPotentialException &e) {
        faunus_logger->error(std::string(e.what()) + " in potential " + name);
        throw std::runtime_error("error deserialising potential " + name + " from json");
    }
    extractorsFromJson(j);
    init();
}

void MixerPairPotentialBase::to_json(json &j) const {
    j["mixing"] = combination_rule;
    j.update(json_extra_params);
    if (!custom_pairs->empty()) {
        j["custom"] = *custom_pairs;
    }
}

void RepulsionR3::from_json(const json &j) {
    f = j.value("prefactor", 1.0);
    e = j.value("lj-prefactor", 1.0);
    s = j.value("sigma", 1.0);
}

void RepulsionR3::to_json(json &j) const { j = {{"prefactor", f}, {"lj-prefactor", e}, {"sigma", s}}; }

void CosAttract::to_json(json &j) const {
    j = {{"eps", eps / 1.0_kJmol}, {"rc", rc / 1.0_angstrom}, {"wc", wc / 1.0_angstrom}};
}

void CosAttract::from_json(const json &j) {
    eps = j.at("eps").get<double>() * 1.0_kJmol;
    rc = j.at("rc").get<double>() * 1.0_angstrom;
    wc = j.at("wc").get<double>() * 1.0_angstrom;
    rc2 = rc * rc;
    c = pc::pi / 2 / wc;
    rcwc2 = pow((rc + wc), 2);
}

// -------------- CoulombGalore ---------------

void CoulombGalore::sfYukawa(const json &j) {
    kappa = 1.0 / j.at("debyelength").get<double>();
    kappa_red = kappa*rc; // reduced inverse Debye-length
    I = kappa * kappa / (8.0 * lB * pc::pi * pc::Nav / 1e27);
    std::function<double( double )> sf_energy = [&](double q) { return std::exp(-q * kappa_red) - std::exp(-kappa_red); }; // short-ranged function for energy
    std::function<double( double )> dsf = [&](double q) { return -kappa_red * std::exp(-q * kappa_red); };                 // derivative of short-ranged function
    
    std::function<double( double )> sf_force = [&](double q) { return sf_energy(q) - q*dsf(q); };            // short-ranged function for force
    //table_energy = sf_energy.generate(sf_energy, 0, 1); // q=r/Rc
    //table_force = sf_force.generate(sf_force, 0, 1); // q=r/Rc
    // we could also fill in some info std::string or JSON output...
}

void CoulombGalore::sfYukawaPoisson(const json &j) {
    kappa = 1.0 / j.at("debyelength").get<double>();
    kappa_red = kappa*rc; // reduced inverse Debye-length
    I = kappa * kappa / (8.0 * lB * pc::pi * pc::Nav / 1e27);
    C = j.value("C", 3);
    D = j.value("D", 3);
    if ((C < 1) || (D < 1))
        throw std::runtime_error("`C` and `D` must be larger than zero");
    table_energy = sf_energy.generate(
        [&](double q) {
            double qt = (1.0 - exp(2.0 * kappa_red * q)) / (1.0 - exp(2.0 * kappa_red));
            double tmp = 0.0;
            for (int c = 0; c < C; c++)
                tmp += double(factorial(D - 1 + c)) / double(factorial(D - 1)) / double(factorial(c)) * double(C - c) /
                       double(C) * pow(qt, double(c));
            return pow(1.0 - qt, double(D) + 1.0) * tmp;
        },
        0, 1);
    calcDielectric = [&](double M2V) { return 1 + 3 * M2V; };
    selfenergy_prefactor = -double(C + D) / double(C);
}

void CoulombGalore::sfReactionField(const json &j) {
    epsrf = j.at("eps_rf");
    table_energy = sf_energy.generate(
        [&](double q) {
            return 1 + ((epsrf - epsr) / (2 * epsrf + epsr)) * q * q * q - 3 * (epsrf / (2 * epsrf + epsr)) * q;
        },
        0, 1);
    calcDielectric = [&](double M2V) {
        if (epsrf > 1e10)
            return 1 + 3 * M2V;
        if (fabs(epsrf - epsr) < 1e-6)
            return 2.25 * M2V + 0.25 + 0.75 * sqrt(9 * M2V * M2V + 2 * M2V + 1);
        if (fabs(epsrf - 1.0) < 1e-6)
            return (2 * M2V + 1) / (1 - M2V);
        return 0.5 * (2 * epsrf - 1 + sqrt(-72 * M2V * M2V * epsrf + 4 * epsrf * epsrf + 4 * epsrf + 1)) /
               (3 * M2V - 1); // Needs to be checked!
        // return (6*M2V*epsrf + 2*epsrf + 1.0)/(1.0 + 2*epsrf - 3*M2V); // Is OK when epsr=1.0
    };
    selfenergy_prefactor = 1.5 * epsrf / (2.0 * epsrf + epsr); // Correct?!, see Eq.14 in DOI: 10.1021/jp510612w
    // we could also fill in some info std::string or JSON output...
}

void CoulombGalore::sfQpotential(const json &j) {
    order = j.value("order", 300);
    table_energy = sf_energy.generate([&](double q) { return qPochhammerSymbol(q, 1, order); }, 0, 1);
    calcDielectric = [&](double M2V) { return 1 + 3 * M2V; };
    selfenergy_prefactor = -1.0;
}

void CoulombGalore::sfYonezawa(const json &j) {
    alpha = j.at("alpha");
    alpha_red = alpha*rc; // reduced damping-parameter
    table_energy = sf_energy.generate([&](double q) { return 1 - std::erfc(alpha_red) * q + q * q; }, 0, 1);
    calcDielectric = [&](double M2V) { return 1 + 3 * M2V; };
<<<<<<< HEAD
    selfenergy_prefactor = -0.5*(erfc(alpha_red) + 2.0*alpha_red / sqrt(pc::pi));
=======
    selfenergy_prefactor = -0.5 * (erfc(alpha * rc) + 2.0 * alpha * rc / sqrt(pc::pi));
>>>>>>> a796d98b
}

void CoulombGalore::sfFanourgakis(const json &) {
    table_energy =
        sf_energy.generate([&](double q) { return 1 - 1.75 * q + 5.25 * pow(q, 5) - 7 * pow(q, 6) + 2.5 * pow(q, 7); }, 0, 1);
    calcDielectric = [&](double M2V) { return 1 + 3 * M2V; };
    selfenergy_prefactor = -0.875;
}

void CoulombGalore::sfPoisson(const json &j) {
    C = j.value("C", 3);
    D = j.value("D", 3);
    if ((C < 1) || (D < 0))
        throw std::runtime_error("`C` and `D` must be larger than zero");
    kappa = j.value("kappa",0.0);
    kappa_red = kappa*rc; // reduced inverse Debye-length
    table_energy = sf_energy.generate(
        [&](double q) {
            double tmp = 0.0;
	    double qp = q;
	    if(std::fabs(kappa) > 1e-6)
	      qp = ( 1.0 - std::exp(2.0*kappa_red*q) ) / ( 1.0 - std::exp(2.0*kappa_red) );
            for (int c = 0; c < C; c++)
                tmp += double(factorial(D - 1 + c)) / double(factorial(D - 1)) / double(factorial(c)) * double(C - c) /
                       double(C) * pow(qp, double(c));
            return pow(1.0 - qp, double(D) + 1.0) * tmp;
        },
        0, 1);
    calcDielectric = [&](double M2V) { return 1 + 3 * M2V; };
    selfenergy_prefactor = -double(C + D) / double(C);
    if(std::fabs(kappa) > 1e-6)
        selfenergy_prefactor *= -2.0 * kappa_red / (1.0 - std::exp(2.0 * kappa_red));
}

void CoulombGalore::sfFennel(const json &j) {
    alpha = j.at("alpha");
    alpha_red = alpha*rc; // reduced damping-parameter
    table_energy = sf_energy.generate(
        [&](double q) {
            return (
                erfc(alpha_red * q) - std::erfc(alpha_red) * q +
                (q - 1.0) * q *
                    (std::erfc(alpha_red) + 2 * alpha_red / std::sqrt(pc::pi) * std::exp(-alpha_red * alpha_red)));
        },
        0, 1);
    calcDielectric = [&](double M2V) {
        double T = erf(alpha_red) -
                   (2 / (3 * sqrt(pc::pi))) * exp(-alpha_red * alpha_red) *
                       (pow(alpha_red,4.0) + 2.0 * pow(alpha_red,2.0) + 3.0);
        return (((T + 2.0) * M2V + 1.0) / ((T - 1.0) * M2V + 1.0));
    };
<<<<<<< HEAD
    selfenergy_prefactor = -(erfc(alpha_red) + alpha_red / sqrt(pc::pi) * (1.0 + exp(-alpha_red*alpha_red)));
=======
    selfenergy_prefactor = -(erfc(alpha * rc) + alpha * rc / sqrt(pc::pi) * (1.0 + exp(-alpha * alpha * rc * rc)));
>>>>>>> a796d98b
}

void CoulombGalore::sfEwald(const json &j) { // is all this true for kappa \ne 0 ?
    alpha = j.at("alpha");
<<<<<<< HEAD
    alpha_red = alpha*rc; // reduced damping-parameter
    kappa = j.value("kappa",0.0);
    kappa_red = kappa*rc; // reduced inverse Debye-length
    table_energy = sf_energy.generate( [&](double q) { return (std::erfc(alpha_red*q + kappa_red/2.0/alpha_red)*std::exp(kappa_red*q) + std::erfc(alpha_red*q - kappa_red/2.0/alpha_red)*std::exp(-kappa_red*q)  )/2.0; }, 0, 1 ); // Yukawa potential
    //table = sf.generate( [&](double q) { return std::erfc(alpha_red*q); }, 0, 1 ); // pure Coulomb potential
=======
    kappa = j.value("kappa", 0.0);
    table = sf.generate(
        [&](double q) {
            return (std::erfc(alpha * rc * q + kappa / 2.0 / alpha) * std::exp(kappa * rc * q) +
                    std::erfc(alpha * rc * q - kappa / 2.0 / alpha) * std::exp(-kappa * rc * q)) /
                   2.0;
        },
        0, 1); // Yukawa potential
    // table = sf.generate( [&](double q) { return std::erfc(alpha*rc*q); }, 0, 1 ); // pure Coulomb potential
>>>>>>> a796d98b
    calcDielectric = [&](double M2V) {
        double T = std::erf(alpha_red) -
                   (2 / (3 * sqrt(pc::pi))) * std::exp(-alpha_red*alpha_red) * (2 * alpha_red * alpha_red + 3);
        return ((T + 2.0) * M2V + 1) / ((T - 1) * M2V + 1);
    };
    selfenergy_prefactor = alpha_red / sqrt(pc::pi) * ( std::exp( -kappa*kappa / ( 4.0 * alpha * alpha ) ) - std::erfc( kappa / ( 2.0 * alpha ) ) * std::sqrt(pc::pi) * kappa / ( 2.0 * alpha ) );
}

void CoulombGalore::sfWolf(const json &j) {
    alpha = j.at("alpha");
    alpha_red = alpha*rc; // reduced damping-parameter
    table_energy = sf_energy.generate([&](double q) { return (erfc(alpha_red * q) - erfc(alpha_red) * q); }, 0, 1);
    calcDielectric = [&](double M2V) {
        double T = erf(alpha_red) -
                   (2 / (3 * sqrt(pc::pi))) * exp(-alpha_red * alpha_red) * (2.0 * alpha_red * alpha_red + 3.0);
        return (((T + 2.0) * M2V + 1.0) / ((T - 1.0) * M2V + 1.0));
    };
<<<<<<< HEAD
    selfenergy_prefactor = -0.5*(erfc(alpha_red) + 2.0*alpha_red / sqrt(pc::pi));
=======
    selfenergy_prefactor = -0.5 * (erfc(alpha * rc) + 2.0 * alpha * rc / sqrt(pc::pi));
>>>>>>> a796d98b
}

void CoulombGalore::sfPlain(const json &, double val) {
    table_energy = sf_energy.generate([&](double) { return val; }, 0, 1);
    calcDielectric = [&](double M2V) { return (2.0 * M2V + 1.0) / (1.0 - M2V); };
    selfenergy_prefactor = 0.0;
}

void CoulombGalore::from_json(const json &j) {
    try {
        kappa = 0.0;
        type = j.at("type");
        rc = j.at("cutoff").get<double>();
        rc2 = rc * rc;
        rc1i = 1 / rc;
        epsr = j.at("epsr").get<double>();
        lB = pc::lB(epsr); // Bjerrum length

        depsdt = j.value("depsdt", -0.368 * pc::temperature / epsr);
        sf_energy.setTolerance(j.value("utol", 1e-5), j.value("ftol", 1e-2));

        if (type == "yukawapoisson")
            sfYukawaPoisson(j);
        else if (type == "reactionfield")
            sfReactionField(j);
        else if (type == "fanourgakis")
            sfFanourgakis(j);
        else if (type == "qpotential")
            sfQpotential(j);
        else if (type == "yonezawa")
            sfYonezawa(j);
        else if (type == "poisson")
            sfPoisson(j);
        else if (type == "yukawa")
            sfYukawa(j);
        else if (type == "fennel")
            sfFennel(j);
        else if (type == "plain")
            sfPlain(j, 1);
        else if (type == "ewald")
            sfEwald(j);
        else if (type == "none")
            sfPlain(j, 0);
        else if (type == "wolf")
            sfWolf(j);

        ecs = std::make_shared<PairMatrix<double>>();
        for (auto &i : atoms)
            for (auto &j : atoms) {
                double tmpi = kappa * i.sigma / 2.0;
                double tmpj = kappa * j.sigma / 2.0;
                double ecsi = 1.0;
                double ecsj = 1.0;
                if (tmpi > 1e-6)
                    ecsi = std::sinh(tmpi) / tmpi;
                if (tmpj > 1e-6)
                    ecsj = std::sinh(tmpj) / tmpj;
                ecs->set(i.id(), j.id(), ecsi * ecsj);
            }

<<<<<<< HEAD
        if (table_energy.empty())
            throw std::runtime_error(name + ": unknown coulomb type '" + type + "'");
=======
        if (table.empty())
            throw std::runtime_error("unknown type '" + type + "'");
>>>>>>> a796d98b

        // Set particle self-energy function. For reasons yet to be understood,
        // rc etc. cannot be lambda captured by reference, but must be hard-copied,
        // here into `factor`
        selfEnergy = [factor = selfenergy_prefactor * lB / rc](const Particle &a) {
            return a.charge * a.charge * factor;
        };
    }

    catch (std::exception &e) {
        throw std::runtime_error(e.what());
    }
}

double CoulombGalore::dielectric_constant(double M2V) { return calcDielectric(M2V); }

void CoulombGalore::to_json(json &j) const {
    using namespace u8;
    j["epsr"] = epsr;
    j["T" + partial + epsilon_m + "/" + partial + "T"] = depsdt;
    j["lB"] = lB;
    j["cutoff"] = rc;
    j["type"] = type;
    if (type == "yukawa" || type == "yukawapoisson") {
        j["debyelength"] = 1.0 / kappa;
        j["ionic strength"] = I;
    }
    if (type == "yukawapoisson" || type == "poisson") {
        j["C"] = C;
        j["D"] = D;
    }
    if (type == "qpotential")
        j["order"] = order;
    if (type == "yonezawa" || type == "fennel" || type == "wolf" || type == "ewald")
        j["alpha"] = alpha;
    if (type == "reactionfield") {
        if (epsrf > 1e10)
            j[epsilon_m + "_rf"] = 2e10;
        else
            j[epsilon_m + "_rf"] = epsrf;
    }
    _roundjson(j, 5);
}

//-------------- DipoleDipoleGalore ----------------

void DipoleDipoleGalore::sfReactionField(const json &j) { // Preliminary, needs to be checked!
    epsrf = j.at("epsrf");
    tableA = sfA.generate([&](double) { return 1.0; }, 0, 1);
    tableB =
        sfB.generate([&](double q) { return -(2 * (epsrf - epsr) / (2 * epsrf + epsr)) / epsr * q * q * q; }, 0, 1);
    calcDielectric = [&](double M2V) {
        if (epsrf > 1e10)
            return 1 + 3 * M2V;
        if (fabs(epsrf - epsr) < 1e-6)
            return 2.25 * M2V + 0.25 + 0.75 * sqrt(9 * M2V * M2V + 2 * M2V + 1);
        if (fabs(epsrf - 1.0) < 1e-6)
            return (2 * M2V + 1) / (1 - M2V);
        return 0.5 * (2 * epsrf - 1 + sqrt(-72 * M2V * M2V * epsrf + 4 * epsrf * epsrf + 4 * epsrf + 1)) /
               (3 * M2V - 1); // Needs to be checked!
        // return (6*M2V*epsrf + 2*epsrf + 1.0)/(1.0 + 2*epsrf - 3*M2V); // Is OK when epsr=1.0
    };
    selfenergy_prefactor = 2.0 * (epsr - epsrf) / (2.0 * epsrf + epsr); // Preliminary, needs to be checked!
}

void DipoleDipoleGalore::sfQ2potential(const json &j) { // Preliminary, needs to be checked!
    order = j.at("order");
    tableA = sfA.generate([&](double q) { return qPochhammerSymbol(q, 3, order); }, 0, 1);
    tableB = sfB.generate([&](double) { return 0.0; }, 0, 1);
    calcDielectric = [&](double M2V) { return (2 * M2V + 1.0) / (1.0 - M2V); };
    selfenergy_prefactor = -1.0;
}

void DipoleDipoleGalore::sfQ0potential(const json &j) { // Preliminary, needs to be checked!
    order = j.at("order");
    tableA = sfA.generate([&](double q) { return dipoleDipoleQ2Help(q, 0, order); }, 0, 1);
    tableB = sfB.generate([&](double q) { return dipoleDipoleQ2Help(q, 0, order, false); }, 0, 1);
    calcDielectric = [&](double M2V) { return 1 + 3 * M2V; };
    selfenergy_prefactor = -1.0;
}

void DipoleDipoleGalore::sfFanourgakis(const json &) { // Preliminary, needs to be checked!
    tableA =
        sfA.generate([&](double q) { return (1.0 + 14.0 * pow(q, 5) - 35.0 * pow(q, 6) + 20.0 * pow(q, 7)); }, 0, 1);
    tableB = sfB.generate([&](double q) { return 35.0 * pow(q, 5) * pow(1.0 - q, 2.0); }, 0, 1);
    calcDielectric = [&](double M2V) { return 1 + 3 * M2V; };
    selfenergy_prefactor = 0.0; // Seems so but is it really correct? Check!
}

void DipoleDipoleGalore::sfFennell(const json &j) {
    alpha = j.at("alpha");
    double ar = alpha * rc;

    tableA = sfA.generate(
        [&](double q) {
            double kq = ar * q;
            double a = erfc(kq) + 4.0 * kq * exp(-kq * kq) * (kq * kq + 1.5) / (3 * std::sqrt(pc::pi));

            double kqc = ar; // using q=1 (i.e. r=Rc)
            double kqc2 = kqc * kqc;
            double ac = erfc(kqc) + 4.0 * kqc * exp(-kqc2) * (kqc2 + 1.5) / (3 * std::sqrt(pc::pi));

            double dac = -(8.0 * (kqc * (kqc2 * kqc2 + 1.5 * kqc2 + 2.25) * exp(-kqc2) +
                                  9.0 * 0.125 * std::sqrt(pc::pi) * erfc(kqc))) /
                         (3.0 * std::sqrt(pc::pi));

            double q3 = q * q * q;
            return (a - ac * q3 - (q - 1.0) * dac * q3);
        },
        0, 1);
    tableB = sfB.generate(
        [&](double q) {
            double kq = ar * q;
            double b = 4.0 * kq * kq * kq * exp(-kq * kq) / (3.0 * std::sqrt(pc::pi));

            double kqc = ar; // using q=1 (i.e. r=Rc)
            double kqc2 = kqc * kqc;
            double bc = 4.0 * kqc2 * kqc * exp(-kqc2) / (3.0 * std::sqrt(pc::pi));

            double dbc = -8.0 * kqc2 * kqc2 * kqc * exp(-kqc2) / (3.0 * std::sqrt(pc::pi));

            double q3 = q * q * q; // compensate for later multiplication with r^-3
            return (b - bc * q3 - (q - 1.0) * dbc * q3);
        },
        0, 1);
    calcDielectric = [&](double M2V) {
        double T = erf(ar) - (2 / (3 * sqrt(pc::pi))) * exp(-ar * ar) * ar * (ar * ar * ar * ar + 2.0 * ar * ar + 3.0);
        return (((T + 2.0) * M2V + 1.0) / ((T - 1.0) * M2V + 1.0));
    };
    selfenergy_prefactor = -0.5 * (erfc(alpha * rc) + 2.0 * alpha * rc / sqrt(pc::pi) * exp(-alpha * alpha * rc * rc) +
                                   (4.0 / 3.0) * pow(alpha * rc, 3.0) / sqrt(pc::pi));
}

void DipoleDipoleGalore::sfWolf(const json &j) {
    alpha = j.at("alpha");
    double ar = alpha * rc;

    tableA = sfA.generate(
        [&](double q) {
            double kq = ar * q;
            double a = erfc(kq) + 4.0 * kq * exp(-kq * kq) * (kq * kq + 1.5) / (3 * std::sqrt(pc::pi));

            double kqc = ar; // using q=1 (i.e. r=Rc)
            double ac = erfc(kqc) + 4.0 * kqc * exp(-kqc * kqc) * (kqc * kqc + 1.5) / (3 * std::sqrt(pc::pi));

            double q3 = q * q * q;
            return (a - ac * q3);
        },
        0, 1);
    tableB = sfB.generate(
        [&](double q) {
            double kq = ar * q;
            double b = 4.0 * kq * kq * kq * exp(-kq * kq) / (3.0 * std::sqrt(pc::pi));

            double kqc = ar; // using q=1 (i.e. r=Rc)
            double bc = 4.0 * kqc * kqc * kqc * exp(-kqc * kqc) / (3.0 * std::sqrt(pc::pi));

            double q3 = q * q * q; // compensate for later multiplication with r^-3
            return (b - bc * q3);
        },
        0, 1);
    calcDielectric = [&](double M2V) {
        double T = erf(ar) - (2 / (3 * sqrt(pc::pi))) * exp(-ar * ar) * (2.0 * ar * ar + 3.0); // check!
        return (((T + 2.0) * M2V + 1.0) / ((T - 1.0) * M2V + 1.0));
    };
    selfenergy_prefactor =
        -0.5 * (erfc(ar) + 2.0 * ar / sqrt(pc::pi) * exp(-ar * ar) + (4.0 / 3.0) * pow(ar, 3.0) / sqrt(pc::pi));
}

void DipoleDipoleGalore::sfEwald(const json &j) {
    alpha = j.at("alpha");
    double ar = alpha * rc;

    tableA = sfA.generate(
        [&](double q) {
            return (erfc(ar * q) +
                    4.0 * ar * q * exp(-ar * q * ar * q) * (ar * q * ar * q + 1.5) / (3 * std::sqrt(pc::pi)));
        },
        0, 1);
    tableB = sfB.generate(
        [&](double q) { return (4.0 * ar * q * ar * q * ar * q * exp(-ar * q * ar * q) / (3.0 * std::sqrt(pc::pi))); },
        0, 1);
    calcDielectric = [&](double M2V) { return 1 + 3 * M2V; };
    selfenergy_prefactor = -2.0 / 3.0 * pow(alpha, 3.0) / std::sqrt(pc::pi);
}

void DipoleDipoleGalore::sfPlain(const json &, double val) {
    tableA = sfA.generate([&](double) { return val; }, 0, 1);
    tableB = sfB.generate([&](double) { return 0; }, 0, 1);
    calcDielectric = [&](double M2V) { return (2.0 * M2V + 1.0) / (1.0 - M2V); };
    selfenergy_prefactor = 0.0;
}

void DipoleDipoleGalore::from_json(const json &j) {
    try {
        kappa = 0.0;
        type = j.at("type");
        rc = j.at("cutoff").get<double>();
        rc2 = rc * rc;
        rc1i = 1 / rc;
        epsr = j.at("epsr").get<double>();
        lB = pc::lB(epsr);

        depsdt = j.value("depsdt", -0.368 * pc::temperature / epsr);
        sfA.setTolerance(j.value("utol", 1e-5), j.value("ftol", 1e-2));
        sfB.setTolerance(j.value("utol", 1e-5), j.value("ftol", 1e-2));

        if (type == "plain")
            sfPlain(j, 1);
        else if (type == "none")
            sfPlain(j, 0);
        else if (type == "ewald")
            sfEwald(j);
        else if (type == "wolf")
            sfWolf(j);
        else if (type == "fennell")
            sfFennell(j);
        else if (type == "fanourgakis")
            sfFanourgakis(j);
        else if (type == "qpotential")
            sfQ0potential(j);
        else if (type == "q2potential")
            sfQ2potential(j);
        else if (type == "reactionfield")
            sfReactionField(j);

        if (tableA.empty() || tableB.empty())
            throw std::runtime_error(name + ": unknown dipole-dipole type '" + type + "'");

        // Set particle self-energy function. For reasons yet to be understood,
        // rc, rc2 etc. cannot be captured to reference, but must be hard-copied,
        // here into `factor`
        selfEnergy = [factor = selfenergy_prefactor * lB / (rc * rc2)](const Particle &a) -> double {
            if (a.hasExtension())
                return a.getExt().mulen * a.getExt().mulen * factor;
            return 0.0;
        };
    }

    catch (std::exception &e) {
        throw std::runtime_error(name + ": " + e.what());
    }
}

double DipoleDipoleGalore::dielectric_constant(double M2V) { return calcDielectric(M2V); }

void DipoleDipoleGalore::to_json(json &j) const {
    using namespace u8;
    j["epsr"] = epsr;
    j["T" + partial + epsilon_m + "/" + partial + "T"] = depsdt;
    j["lB"] = lB;
    j["cutoff"] = rc;
    j["type"] = type;
    if (type == "wolf" || type == "fennell" || type == "ewald")
        j["alpha"] = alpha;
    else if (type == "qpotential" || type == "q2potential")
        j["order"] = order;
    else if (type == "reactionfield")
        j["epsrf"] = epsrf;

    _roundjson(j, 5);
}

void Coulomb::to_json(json &j) const {
    j["epsr"] = pc::lB2epsr(lB);
    j["lB"] = lB;
}

void Coulomb::from_json(const json &j) { lB = pc::lB(j.at("epsr")); }

void DipoleDipole::to_json(json &j) const {
    j["epsr"] = pc::lB2epsr(lB);
    j["lB"] = lB;
}

void DipoleDipole::from_json(const json &j) { lB = pc::lB(j.at("epsr")); }

void FENE::from_json(const json &j) {
    k = j.at("stiffness");
    r02 = std::pow(double(j.at("maxsep")), 2);
    r02inv = 1 / r02;
}

void FENE::to_json(json &j) const { j = {{"stiffness", k}, {"maxsep", std::sqrt(r02)}}; }

void to_json(json &j, const PairPotentialBase &base) {
    base.name.empty() ? base.to_json(j) : base.to_json(j[base.name]);
}

void from_json(const json &j, PairPotentialBase &base) {
    try {
        if (not base.name.empty()) {
            if (j.count(base.name) == 1) {
                base.from_json(j.at(base.name));
                return;
            }
        }
        base.from_json(j);
    } catch (std::exception &e) {
        throw std::runtime_error(e.what() + usageTip[base.name]);
    }
}

void SASApotential::from_json(const json &j) {
    assertKeys(j, {"shift", "molarity", "radius"});
    shift = j.value("shift", true);
    conc = j.at("molarity").get<double>() * 1.0_molar;
    proberadius = j.value("radius", 1.4) * 1.0_angstrom;
}

void SASApotential::to_json(json &j) const {
    j["molarity"] = conc / 1.0_molar;
    j["radius"] = proberadius / 1.0_angstrom;
    j["shift"] = shift;
}

double SASApotential::area(double R, double r, double d_squared) const {
    R += proberadius;
    r += proberadius;
    double area = 4 * pc::pi * (R * R + r * r); // full volume of both spheres
    double offset = (shift ? area : 0);
    if (d_squared > (R + r) * (R + r))
        return area - offset;
    if (r > R)
        std::swap(r, R);
    double d = sqrt(d_squared);
    if (d + r <= R)
        return 4 * pc::pi * R * R - offset;          // full volume of biggest sphere
    double h1 = (r - R + d) * (r + R - d) / (2 * d); // height of spherical caps
    double h2 = (R - r + d) * (R + r - d) / (2 * d); // comprising intersecting lens
    return area - 2 * pc::pi * (R * h1 + r * h2) - offset;
}

void CustomPairPotential::from_json(const json &j) {
    Rc2 = j.value("cutoff", pc::infty);
    Rc2 = Rc2 * Rc2;
    jin = j;
    auto &_j = jin["constants"];
    if (_j == nullptr)
        _j = json::object();
    _j["e0"] = pc::e0;
    _j["kB"] = pc::kB;
    _j["kT"] = pc::kT();
    _j["Nav"] = pc::Nav;
    _j["Rc"] = std::sqrt(Rc2);
    _j["T"] = pc::temperature;
    expr.set(jin, {{"r", &d->r}, {"q1", &d->q1}, {"q2", &d->q2}, {"s1", &d->s1}, {"s2", &d->s2}});
}

void CustomPairPotential::to_json(json &j) const {
    j = jin;
    if (std::isfinite(Rc2))
        j["cutoff"] = std::sqrt(Rc2);
}

// =============== Dummy ===============

Dummy::Dummy() { name = "dummy"; }
void Dummy::from_json(const json &) {}
void Dummy::to_json(json &) const {}

// =============== LennardJones ===============

void LennardJones::initPairMatrices() {
    const TCombinatorFunc comb_sigma = PairMixer::getCombinator(combination_rule, PairMixer::COEF_SIGMA);
    const TCombinatorFunc comb_epsilon = PairMixer::getCombinator(combination_rule, PairMixer::COEF_EPSILON);

    sigma_squared = PairMixer(extract_sigma, comb_sigma, &PairMixer::modSquared).createPairMatrix(atoms, *custom_pairs);
    epsilon_quadruple = PairMixer(extract_epsilon, comb_epsilon, [](double x) -> double {
                            return 4 * x;
                        }).createPairMatrix(atoms, *custom_pairs);

    faunus_logger->trace("Pair matrices for {} sigma ({}×{}) and epsilon ({}×{}) created using {} custom pairs.", name,
                         sigma_squared->rows(), sigma_squared->cols(), epsilon_quadruple->rows(),
                         epsilon_quadruple->cols(), custom_pairs->size());
}

void LennardJones::extractorsFromJson(const json &j) {
    auto sigma_name = j.value("sigma", "sigma");
    json_extra_params["sigma"] = sigma_name;
    extract_sigma = [sigma_name](const AtomData &a) -> double { return a.getProperty(sigma_name) * 1.0_angstrom; };
    auto epsilon_name = j.value("eps", "eps");
    json_extra_params["eps"] = epsilon_name;
    extract_epsilon = [epsilon_name](const AtomData &a) -> double { return a.getProperty(epsilon_name) * 1.0_kJmol; };
}

// =============== HardSphere ===============

void HardSphere::initPairMatrices() {
    sigma_squared = PairMixer(extract_sigma, PairMixer::getCombinator(combination_rule), &PairMixer::modSquared)
                        .createPairMatrix(atoms, *custom_pairs);
    faunus_logger->trace("Pair matrix for {} sigma ({}×{}) created using {} custom pairs.", name, sigma_squared->rows(),
                         sigma_squared->cols(), custom_pairs->size());
}

void HardSphere::extractorsFromJson(const json &j) {
    auto sigma_name = j.value("sigma", "sigma");
    json_extra_params["sigma"] = sigma_name;
    extract_sigma = [sigma_name](const AtomData &a) -> double { return a.getProperty(sigma_name) * 1.0_angstrom; };
}

// =============== Hertz ===============

void Hertz::initPairMatrices() {
    const TCombinatorFunc comb_diameter = PairMixer::getCombinator(combination_rule, PairMixer::COEF_SIGMA);
    const TCombinatorFunc comb_epsilon = PairMixer::getCombinator(combination_rule, PairMixer::COEF_EPSILON);

    sigma_squared =
        PairMixer(extract_sigma, comb_diameter, &PairMixer::modSquared).createPairMatrix(atoms, *custom_pairs);
    epsilon = PairMixer(extract_epsilon, comb_epsilon).createPairMatrix(atoms, *custom_pairs);

    faunus_logger->trace("Pair matrix for {} radius ({}×{}) and epsilon ({}×{}) created using {} custom pairs.", name,
                         sigma_squared->rows(), sigma_squared->cols(), epsilon->rows(), epsilon->cols(),
                         custom_pairs->size());
}

void Hertz::extractorsFromJson(const json &j) {
    auto sigma_name = j.value("sigma", "sigma");
    json_extra_params["sigma"] = sigma_name;
    extract_sigma = [sigma_name](const AtomData &a) -> double { return a.getProperty(sigma_name) * 1.0_angstrom; };
    auto epsilon_name = j.value("eps", "eps");
    json_extra_params["eps"] = epsilon_name;
    extract_epsilon = [epsilon_name](const AtomData &a) -> double { return a.getProperty(epsilon_name) * 1.0_kJmol; };
}

// =============== SquareWell ===============

void SquareWell::initPairMatrices() {
    const TCombinatorFunc comb_diameter = PairMixer::getCombinator(combination_rule, PairMixer::COEF_SIGMA);
    const TCombinatorFunc comb_depth = PairMixer::getCombinator(combination_rule, PairMixer::COEF_EPSILON);

    sigma_squared =
        PairMixer(extract_sigma, comb_diameter, &PairMixer::modSquared).createPairMatrix(atoms, *custom_pairs);
    epsilon = PairMixer(extract_epsilon, comb_depth).createPairMatrix(atoms, *custom_pairs);

    faunus_logger->trace("Pair matrix for {} diameter ({}×{}) and depth ({}×{}) created using {} custom pairs.", name,
                         sigma_squared->rows(), sigma_squared->cols(), epsilon->rows(), epsilon->cols(),
                         custom_pairs->size());
}

void SquareWell::extractorsFromJson(const json &j) {
    auto sigma_name = j.value("sigma", "sigma");
    json_extra_params["sigma"] = sigma_name;
    extract_sigma = [sigma_name](const AtomData &a) -> double { return a.getProperty(sigma_name) * 1.0_angstrom; };
    auto epsilon_name = j.value("eps", "eps");
    json_extra_params["eps"] = epsilon_name;
    extract_epsilon = [epsilon_name](const AtomData &a) -> double { return a.getProperty(epsilon_name) * 1.0_kJmol; };
}

// =============== Polarizability ===============

void Polarizability::from_json(const json &j) {
    epsr = j.at("epsr").get<double>();
    double lB = pc::lB(epsr);
    for (auto &i : atoms) {
        for (auto &j : atoms) {
            m_neutral->set(i.id(), j.id(), -3 * i.alphax * pow(0.5 * i.sigma, 3) * j.alphax * pow(0.5 * j.sigma, 3));
            m_charged->set(i.id(), j.id(),
                           -lB / 2 *
                               (pow(i.charge, 2) * j.alphax * pow(0.5 * j.sigma, 3) +
                                pow(j.charge, 2) * i.alphax * pow(0.5 * i.sigma, 3)));
        }
    }
}

//----------------- FunctorPotential ---------------------

void FunctorPotential::registerSelfEnergy(PairPotentialBase *pot) {
    if (pot->selfEnergy) {
        self_energy_vector.push_back(pot->selfEnergy);
        assert(self_energy_vector.back());
    }
}

FunctorPotential::uFunc FunctorPotential::combineFunc(json &j) {
    uFunc u = [](const Particle &, const Particle &, const Point &) { return 0.0; };
    if (j.is_array()) {
        for (auto &i : j) { // loop over all defined potentials in array
            if (i.is_object() and (i.size() == 1)) {
                for (auto it : i.items()) {
                    uFunc _u = nullptr;
                    try {
                        if (it.key() == "custom")
                            _u = CustomPairPotential() = it.value();

                        // add Coulomb potential and self-energy
                        // terms if not already added
                        else if (it.key() == "coulomb") {
                            _u = std::get<0>(potlist) = i;
                            if (not have_monopole_self_energy) {
                                registerSelfEnergy(&std::get<0>(potlist));
                                have_monopole_self_energy = true;
                            }
                        } else if (it.key() == "cos2")
                            _u = std::get<1>(potlist) = i;
                        else if (it.key() == "polar")
                            _u = std::get<2>(potlist) = i;
                        else if (it.key() == "hardsphere")
                            _u = std::get<3>(potlist) = i;
                        else if (it.key() == "lennardjones")
                            _u = std::get<4>(potlist) = i;
                        else if (it.key() == "repulsionr3")
                            _u = std::get<5>(potlist) = i;
                        else if (it.key() == "sasa")
                            _u = std::get<6>(potlist) = i;
                        else if (it.key() == "wca")
                            _u = std::get<7>(potlist) = i;
                        else if (it.key() == "pm")
                            _u = std::get<8>(potlist) = it.value();
                        else if (it.key() == "pmwca")
                            _u = std::get<9>(potlist) = it.value();
                        else if (it.key() == "hertz")
                            _u = std::get<10>(potlist) = i;
                        else if (it.key() == "squarewell")
                            _u = std::get<11>(potlist) = i;
                        else if (it.key() == "dipoledipole") {
                            isotropic = false; // potential is now angular dependent
                            _u = std::get<12>(potlist) = i;
                            if (not have_dipole_self_energy) {
                                registerSelfEnergy(&std::get<12>(potlist));
                                have_dipole_self_energy = true;
                            }
                        } else if (it.key() == "stockmayer") {
                            _u = std::get<13>(potlist) = it.value();
                            isotropic = false; // potential is now angular dependent
                            if (not have_dipole_self_energy) {
                                registerSelfEnergy(&std::get<13>(potlist));
                                have_dipole_self_energy = true;
                            }
                        } else if (it.key() == "newcoulomb") { // temporary name
                            _u = std::get<14>(potlist) = it.value();
                            std::get<14>(potlist).to_json(it.value());
                            if (not have_monopole_self_energy) {
                                registerSelfEnergy(&std::get<14>(potlist));
                                have_monopole_self_energy = true;
                            }
                        } else if (it.key() == "multipole") {
                            _u = std::get<15>(potlist) = it.value();
                            std::get<15>(potlist).to_json(it.value()); // store json output
                            isotropic = false;                         // potential is now angular dependent
                            if (not have_dipole_self_energy) {
                                registerSelfEnergy(&std::get<15>(potlist));
                                have_dipole_self_energy = true;
                            }
                        }
                        // place additional potentials here...
                    } catch (std::exception &e) {
                        throw std::runtime_error(it.key() + ": " + e.what() + usageTip[it.key()]);
                    }

                    if (_u != nullptr) // if found, sum them into new function object
                        u = [u, _u](const Particle &a, const Particle &b, const Point &r) {
                            return u(a, b, r) + _u(a, b, r);
                        };
                    else
                        throw std::runtime_error("unknown potential: " + it.key());
                }
            }
        }
    } else
        throw std::runtime_error("dictionary of potentials required");

    // set self energy function
    if (self_energy_vector.empty())
        selfEnergy = nullptr;
    else
        // why must self_energy_vector be copied? Using [=] or [&]
        // lambda capturing causes bad access on copied objects
        selfEnergy = [vec = self_energy_vector](const Particle &p) {
            double sum = 0;
            for (auto &func : vec) {
                assert(func);
                sum += func(p);
            }
            return sum;
        };
    return u;
}

void FunctorPotential::to_json(json &j) const {
    j = _j;
    j["selfenergy"] = {{"monopole", have_monopole_self_energy}, {"dipole", have_dipole_self_energy}};
}

void FunctorPotential::from_json(const json &j) {
    _j = j;
    umatrix = decltype(umatrix)(atoms.size(), combineFunc(_j.at("default")));
    for (auto it = _j.begin(); it != _j.end(); ++it) {
        auto atompair = words2vec<std::string>(it.key()); // is this for a pair of atoms?
        if (atompair.size() == 2) {
            auto ids = names2ids(atoms, atompair);
            umatrix.set(ids[0], ids[1], combineFunc(it.value()));
        }
    }
}

//---------------- TabulatedPotential ---------------------

void TabulatedPotential::from_json(const json &j) {
    FunctorPotential::from_json(j);

    // if user specifies an anisotropic potential, make sure to bail out
    if (not isotropic)
        throw std::runtime_error("cannot spline anisotropic potentials");

    tblt.setTolerance(j.value("utol", 1e-5), j.value("ftol", 1e-2));
    double u_at_rmin = j.value("u_at_rmin", 20);
    double u_at_rmax = j.value("u_at_rmax", 1e-6);
    hardsphere = j.value("hardsphere", false);

    // build matrix of spline data, each element corresponding
    // to a pair of atom types
    for (size_t i = 0; i < atoms.size(); ++i) {
        for (size_t k = 0; k <= i; ++k) {
            if (atoms[i].implicit == false and atoms[k].implicit == false) {
                Particle a = atoms.at(i);
                Particle b = atoms.at(k);
                double rmin2 = .5 * (atoms[i].sigma + atoms[k].sigma);
                rmin2 = rmin2 * rmin2;
                double rmax2 = rmin2 * 100;
                auto it = j.find("cutoff_g2g");
                if (j.count("rmax") == 1) {
                    rmax2 = std::pow(j.at("rmax").get<double>(), 2);
                } else if (it != j.end()) {
                    if (it->is_number())
                        rmax2 = std::pow(it->get<double>(), 2);
                    else if (it->is_object())
                        rmax2 = std::pow(it->at("default").get<double>(), 2);
                }

                // adjust lower splining distance to match
                // the given energy threshold (u_at_min2)
                double dr = 1e-2;
                while (rmin2 >= dr) {
                    double u = std::fabs(this->umatrix(i, k)(a, b, {0, 0, sqrt(rmin2)}));
                    if (u > u_at_rmin * 1.1)
                        rmin2 = rmin2 + dr;
                    else if (u < u_at_rmin / 1.1)
                        rmin2 = rmin2 - dr;
                    else
                        break;
                }

                assert(rmin2 >= 0);

                while (rmax2 >= dr) {
                    double u = std::fabs(this->umatrix(i, k)(a, b, {0, 0, sqrt(rmax2)}));
                    if (u > u_at_rmax)
                        rmax2 = rmax2 + dr;
                    else
                        break;
                }

                assert(rmin2 < rmax2);

                Ttable knotdata = tblt.generate(
                    [&](double r2) {
                        return this->umatrix(i, k)(a, b, {0, 0, sqrt(r2)});
                    },
                    rmin2, rmax2);

                // assert if potential is negative for r<rmin
                if (tblt.eval(knotdata, knotdata.rmin2 + dr) < 0)
                    knotdata.isNegativeBelowRmin = true;

                tmatrix.set(i, k, knotdata);
                if (j.value("to_disk", false)) {
                    std::ofstream f(atoms[i].name + "-" + atoms[k].name + "_tabulated.dat"); // output file
                    f << "# r splined exact\n";
                    Point r = {dr, 0, 0}; // variable distance vector between particle a and b
                    for (; r.x() < sqrt(rmax2); r.x() += dr)
                        f << r.x() << " " << operator()(a, b, r) << " " << this->umatrix(i, k)(a, b, r) << "\n";
                }
            }
        }
    }
}

NewCoulombGalore::NewCoulombGalore(const std::string &name) : PairPotentialBase(name) {
    selfEnergy = [pot = pot](const Particle &p) {
        return pot.self_energy({p.charge * p.charge, 0});
    }; // expose CoulombGalore self-energy as a functor in potential base class
}

Point NewCoulombGalore::force(const Particle &a, const Particle &b, double, const Point &r) const {
    return lB * pot.ion_ion_force(a.charge, b.charge, r);
}

void NewCoulombGalore::from_json(const json &j) {
    using namespace ::CoulombGalore;
    double epsr = j.at("epsr");
    lB = pc::lB(epsr); // Bjerrum length
    std::string type = j.at("type");
    if (type == "plain")
        pot.spline<::CoulombGalore::Plain>(j);
    else if (type == "qpotential")
        pot.spline<::CoulombGalore::qPotential>(j);
    else if (type == "wolf")
        pot.spline<Wolf>(j);
    else if (type == "poisson")
        pot.spline<Poisson>(j);
    else if (type == "fanourgakis")
        pot.spline<Fanourgakis>(j);
    else if (type == "ewald")
        pot.spline<Ewald>(j);
    else
        throw std::runtime_error("unknown coulomb scheme");
}

void NewCoulombGalore::to_json(json &j) const { pot.to_json(j); }

Multipole::Multipole(const std::string &name) : NewCoulombGalore(name) {
    isotropic = false;
    selfEnergy = [pot = pot](const Particle &p) {
        if (p.hasExtension())
            return pot.self_energy({p.charge * p.charge, p.getExt().mulen * p.getExt().mulen});
        else
            return pot.self_energy({p.charge * p.charge, 0});
    }; // expose CoulombGalore self-energy as a functor in potential base class
}

Point Multipole::force(const Faunus::Particle &a, const Faunus::Particle &b, double, const Faunus::Point &r) const {
    Point mua = a.getExt().mu * a.getExt().mulen;
    Point mub = b.getExt().mu * b.getExt().mulen;
    Point ionion = pot.ion_ion_force(a.charge, b.charge, r);
    Point iondip = pot.ion_dipole_force(a.charge, mub, r) + pot.ion_dipole_force(b.charge, mua, r);
    Point dipdip = pot.dipole_dipole_force(mua, mub, r);
    return lB * (ionion + iondip + dipdip);
}

} // namespace Potential
} // namespace Faunus<|MERGE_RESOLUTION|>--- conflicted
+++ resolved
@@ -242,11 +242,7 @@
     alpha_red = alpha*rc; // reduced damping-parameter
     table_energy = sf_energy.generate([&](double q) { return 1 - std::erfc(alpha_red) * q + q * q; }, 0, 1);
     calcDielectric = [&](double M2V) { return 1 + 3 * M2V; };
-<<<<<<< HEAD
-    selfenergy_prefactor = -0.5*(erfc(alpha_red) + 2.0*alpha_red / sqrt(pc::pi));
-=======
     selfenergy_prefactor = -0.5 * (erfc(alpha * rc) + 2.0 * alpha * rc / sqrt(pc::pi));
->>>>>>> a796d98b
 }
 
 void CoulombGalore::sfFanourgakis(const json &) {
@@ -298,22 +294,11 @@
                        (pow(alpha_red,4.0) + 2.0 * pow(alpha_red,2.0) + 3.0);
         return (((T + 2.0) * M2V + 1.0) / ((T - 1.0) * M2V + 1.0));
     };
-<<<<<<< HEAD
-    selfenergy_prefactor = -(erfc(alpha_red) + alpha_red / sqrt(pc::pi) * (1.0 + exp(-alpha_red*alpha_red)));
-=======
     selfenergy_prefactor = -(erfc(alpha * rc) + alpha * rc / sqrt(pc::pi) * (1.0 + exp(-alpha * alpha * rc * rc)));
->>>>>>> a796d98b
 }
 
 void CoulombGalore::sfEwald(const json &j) { // is all this true for kappa \ne 0 ?
     alpha = j.at("alpha");
-<<<<<<< HEAD
-    alpha_red = alpha*rc; // reduced damping-parameter
-    kappa = j.value("kappa",0.0);
-    kappa_red = kappa*rc; // reduced inverse Debye-length
-    table_energy = sf_energy.generate( [&](double q) { return (std::erfc(alpha_red*q + kappa_red/2.0/alpha_red)*std::exp(kappa_red*q) + std::erfc(alpha_red*q - kappa_red/2.0/alpha_red)*std::exp(-kappa_red*q)  )/2.0; }, 0, 1 ); // Yukawa potential
-    //table = sf.generate( [&](double q) { return std::erfc(alpha_red*q); }, 0, 1 ); // pure Coulomb potential
-=======
     kappa = j.value("kappa", 0.0);
     table = sf.generate(
         [&](double q) {
@@ -323,7 +308,6 @@
         },
         0, 1); // Yukawa potential
     // table = sf.generate( [&](double q) { return std::erfc(alpha*rc*q); }, 0, 1 ); // pure Coulomb potential
->>>>>>> a796d98b
     calcDielectric = [&](double M2V) {
         double T = std::erf(alpha_red) -
                    (2 / (3 * sqrt(pc::pi))) * std::exp(-alpha_red*alpha_red) * (2 * alpha_red * alpha_red + 3);
@@ -341,11 +325,7 @@
                    (2 / (3 * sqrt(pc::pi))) * exp(-alpha_red * alpha_red) * (2.0 * alpha_red * alpha_red + 3.0);
         return (((T + 2.0) * M2V + 1.0) / ((T - 1.0) * M2V + 1.0));
     };
-<<<<<<< HEAD
-    selfenergy_prefactor = -0.5*(erfc(alpha_red) + 2.0*alpha_red / sqrt(pc::pi));
-=======
     selfenergy_prefactor = -0.5 * (erfc(alpha * rc) + 2.0 * alpha * rc / sqrt(pc::pi));
->>>>>>> a796d98b
 }
 
 void CoulombGalore::sfPlain(const json &, double val) {
@@ -406,13 +386,8 @@
                 ecs->set(i.id(), j.id(), ecsi * ecsj);
             }
 
-<<<<<<< HEAD
-        if (table_energy.empty())
-            throw std::runtime_error(name + ": unknown coulomb type '" + type + "'");
-=======
         if (table.empty())
             throw std::runtime_error("unknown type '" + type + "'");
->>>>>>> a796d98b
 
         // Set particle self-energy function. For reasons yet to be understood,
         // rc etc. cannot be lambda captured by reference, but must be hard-copied,
