--- conflicted
+++ resolved
@@ -6,15 +6,10 @@
 
 namespace Faunus {
 
-<<<<<<< HEAD
 namespace SASA {
 
 void SASABase::updateSASA(const std::vector<SASA::Neighbours>& neighbours,
                           const std::vector<AtomIndex>& target_indices) {
-=======
-void SASA::updateSASA(const std::vector<SASA::Neighbours>& neighbours, const std::vector<AtomIndex>& target_indices) {
->>>>>>> 5ee51c56
-
     // here is a potential place for parallelization?
     // #pragma OMP parallel num_threads(2)
     // {
@@ -24,60 +19,10 @@
     //  }
 }
 
-<<<<<<< HEAD
 //!< slices a sphere in z-direction, for each slice, radius of circle_i in the corresponding z-plane is calculated
 //!< then for each neighbour, calculate the overlaping part of circle_i with neighbouring circle_j and add these
 //!< arcs into vector, finally from this vector, calculate the exposed part of circle_i
 double SASABase::calcSASAOfParticle(const SASABase::Neighbours& neighbour) const {
-=======
-void SASA::init(ParticleVector& particles) {
-    radii.clear();
-    std::for_each(particles.begin(), particles.end(),
-                  [&](const Particle& particle) { radii.push_back(particle.traits().sigma * 0.5); });
-    areas.resize(particles.size());
-}
-
-SASA::Neighbours SASA::calcNeighbourDataOfParticle(Space& spc, const AtomIndex target_index) {
-
-    // O(N^2) search for neighbours
-    SASA::Neighbours neighbour;
-
-    const auto& particle_i = spc.particles.at(target_index);
-    const auto sasa_radius_i = radii[target_index] + probe_radius;
-    neighbour.index = target_index;
-
-    for (const auto& particle_j : spc.activeParticles()) {
-        const auto neighbour_index = indexOf(particle_j);
-        const auto sasa_radius_j = radii[neighbour_index] + probe_radius;
-        const auto sq_cutoff = (sasa_radius_i + sasa_radius_j) * (sasa_radius_i + sasa_radius_j);
-
-        if (target_index != neighbour_index && spc.geometry.sqdist(particle_i.pos, particle_j.pos) < sq_cutoff) {
-            const auto dr = spc.geometry.vdist(particle_i.pos, particle_j.pos);
-            neighbour.points.push_back(dr);
-            neighbour.indices.push_back(neighbour_index);
-        }
-    }
-    return neighbour;
-}
-
-std::vector<SASA::Neighbours> SASA::calcNeighbourData(Space& spc, const std::vector<AtomIndex>& target_indices) {
-
-    // O(N^2) search for neighbours ... will be done using Cell-Lists
-    const auto number_of_indices = target_indices.size();
-    std::vector<SASA::Neighbours> neighbour(number_of_indices);
-
-    for (size_t i = 0U; i != number_of_indices; ++i) {
-        neighbour.at(i) = calcNeighbourDataOfParticle(spc, target_indices.at(i));
-    }
-
-    return neighbour;
-}
-
-//!< slices a sphere in z-direction, for each slice, radius of circle_i in the corresponding z-plane is calculated
-//!< then for each neighbour, calculate the overlaping part of circle_i with neighbouring circle_j and add these
-//!< arcs into vector, finally from this vector, calculate the exposed part of circle_i
-double SASA::calcSASAOfParticle(const SASA::Neighbours& neighbour) const {
->>>>>>> 5ee51c56
     const auto particle_radius_i = radii[neighbour.index] + probe_radius;
     double area(0.);
 
@@ -146,11 +91,7 @@
     return area;
 }
 
-<<<<<<< HEAD
 double SASABase::exposedArcLength(std::vector<std::pair<double, double>>& arcs) const {
-=======
-double SASA::exposedArcLength(std::vector<std::pair<double, double>>& arcs) const {
->>>>>>> 5ee51c56
     if (arcs.empty()) {
         return TWOPI;
     }
@@ -160,17 +101,12 @@
     auto total_arc_angle = arcs[0].first;
     auto end_arc_angle = arcs[0].second;
 
-<<<<<<< HEAD
     std::for_each(arcs.begin() + 1, arcs.end(), [&](const auto& arc) {
-=======
-    std::for_each(arcs.begin()+1, arcs.end(), [&](const auto &arc){
->>>>>>> 5ee51c56
         if (end_arc_angle < arc.first) {
             total_arc_angle += arc.first - end_arc_angle;
         }
         if (arc.second > end_arc_angle) {
             end_arc_angle = arc.second;
-<<<<<<< HEAD
         }
     });
     return total_arc_angle + TWOPI - end_arc_angle;
@@ -224,21 +160,8 @@
     }
 
     return neighbour;
-=======
-        }
-    });
-    return total_arc_angle + TWOPI - end_arc_angle;
->>>>>>> 5ee51c56
 }
 const std::vector<double>& SASA::getAreas() const { return areas; }
-
-SASA::SASA(Space& spc, double probe_radius, int slices_per_atom)
-    : probe_radius(probe_radius), slices_per_atom(slices_per_atom),
-      first_particle(std::addressof(spc.particles.at(0U))) {}
-
-SASA::SASA(const json& j, Space& spc) : SASA(spc, j.value("radius", 1.4) * 1.0_angstrom, j.value("slices", 20)) {}
-
-void SASA::update([[maybe_unused]] Space& spc, [[maybe_unused]] const Change& change) {}
 
 SASA::SASA(Space& spc, double probe_radius, int slices_per_atom) : SASABase(spc, probe_radius, slices_per_atom) {}
 SASA::SASA(const json& j, Space& spc) : SASABase(spc, j.value("radius", 1.4) * 1.0_angstrom, j.value("slices", 20)) {}
@@ -317,7 +240,6 @@
     }
 }
 
-<<<<<<< HEAD
 template <typename CellList_T>
 SASACellList<CellList_T>::SASACellList(Space& spc, double probe_radius, int slices_per_atom)
     : SASABase(spc, probe_radius, slices_per_atom) {}
@@ -522,6 +444,4 @@
     }
 }
 
-=======
->>>>>>> 5ee51c56
 } // namespace Faunus