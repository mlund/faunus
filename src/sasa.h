#pragma once

#ifndef FAUNUS_SASA_H
#define FAUNUS_SASA_H

<<<<<<< HEAD
#include "celllistimpl.h"
=======
#include "atomdata.h"
>>>>>>> 5ee51c56
#include "particle.h"

namespace Faunus {

class Space;
<<<<<<< HEAD
class Change;

namespace SASA {

class SASABase {

  public:
    using AtomIndex = AtomData::index_type;

    struct Neighbours {
        std::vector<size_t> indices; //!< indices of neighbouring particles in ParticleVector
        PointVector points;          //!< vectors to neighbouring particles
        AtomIndex index;             //!< index of particle whose neighbours are in indices
=======
struct Change;

class SASA {
  protected:
    using AtomIndex = AtomData::index_type;

  public:
    struct Neighbours {
        std::vector<AtomIndex> indices; //!< indices of neighbouring particles in ParticleVector
        PointVector points;          //!< vectors to neighbouring particles
        AtomIndex index;             //!< index of particle which corresponds to the object
>>>>>>> 5ee51c56
    };

  protected:
    double probe_radius;            //!< radius of the probe sphere
    std::vector<double> areas;      //!< vector holding SASA area of each atom
    std::vector<double> radii;      //!< Radii buffer for all particles
    int slices_per_atom;            //!< number of slices of each sphere in SASA calculation
    const double TWOPI = 2. * M_PI; //!< 2 PI
    const Particle* first_particle; //! first particle in ParticleVector

    /**
     * @brief returns absolute index of particle in ParticleVector
     * @param particle
     */
    inline AtomIndex indexOf(const Particle& particle) {
        return static_cast<AtomIndex>(std::addressof(particle) - first_particle);
    }

    /**
     * @brief Calcuates SASA of a single particle defined by NeighbourData object
     * @param neighbours NeighbourData object of given particle
<<<<<<< HEAD
=======
     * @param radii of the particles in the ParticleVector
>>>>>>> 5ee51c56
     */
    double calcSASAOfParticle(const Neighbours& neighbour) const;

    /**
     * @brief Calcuates total arc length in radians of overlapping arcs defined by two angles
     * @param vector of arcs, defined by a pair (first angle, second angle)
     */
    double exposedArcLength(std::vector<std::pair<double, double>>& arcs) const;

  public:
    /**
     * @brief updates sasa of target particles
     * @param neighbours_data array of NeighbourData objects
     * @param target_indices absolute indicies of target particles in ParticleVector
     */
<<<<<<< HEAD
    void updateSASA(const std::vector<SASABase::Neighbours>& neighbours_data,
                    const std::vector<size_t>& target_indices);

    virtual void init(Space& spc) = 0;

    virtual std::vector<SASABase::Neighbours> calcNeighbourData(Space& spc,
                                                                const std::vector<size_t>& target_indices) = 0;

    virtual SASABase::Neighbours calcNeighbourDataOfParticle(Space& spc, const size_t target_index) = 0;

    virtual void update(Space& spc, const Change& change) = 0;

    const std::vector<double>& getAreas() const;

    /**
     * @param spc
     * @param probe_radius in angstrom
     * @param slices_per_atom number of slices of each sphere in sasa calculations
     */
    SASABase(Space& spc, double probe_radius, int slices_per_atom);
    virtual ~SASABase() {}
};

class SASA : public SASABase {

  public:
    /**
     * @brief resizes areas buffer to size of ParticleVector and fill radii buffer with radii
     * @param space
     */
    void init(Space& spc) override;
=======
    void updateSASA(const std::vector<SASA::Neighbours>& neighbours_data, const std::vector<AtomIndex>& target_indices);

    /**
     * @brief resizes areas buffer to size of ParticleVector
     * @param particles from full ParticleVector
     */
    void init(ParticleVector& particles);
>>>>>>> 5ee51c56

    /**
     * @brief calculates neighbourData objects of particles specified by target indices in ParticleVector
     * @param space
     * @param target_indices absolute indicies of target particles in ParticleVector
     */
<<<<<<< HEAD
    std::vector<SASABase::Neighbours> calcNeighbourData(Space& spc, const std::vector<size_t>& target_indices) override;
=======
    std::vector<SASA::Neighbours> calcNeighbourData(Space& spc, const std::vector<AtomIndex>& target_indices);
>>>>>>> 5ee51c56

    /**
     * @brief calculates neighbourData object of a target particle specified by target indiex in ParticleVector
     * @brief using the naive O(N) neighbour search
     * @param space
     * @param target_index indicex of target particle in ParticleVector
     */
    SASA::Neighbours calcNeighbourDataOfParticle(Space& spc, const AtomIndex target_index);

<<<<<<< HEAD
    /**
     * @brief updates radii vector in case of matter change
     * @param space
     * @param change
     */
    void update([[maybe_unused]] Space& spc, [[maybe_unused]] const Change& change) override;

    /**
     * @param spc
     * @param probe_radius in angstrom
     * @param slices_per_atom number of slices of each sphere in sasa calculations
     */
    SASA(Space& spc, double probe_radius, int slices_per_atom);
    SASA(const json& j, Space& spc);
};

//!< TODO update function does perhaps unnecessary containsMember(Member&) checks
//!< TODO finish proper test case
//!< TODO create a wrapper class for cell_list so that the Space dependence is in there and not here
template <typename CellList_T> class SASACellList : public SASABase {

  private:
    using CellCoord = typename CellList_T::Grid::CellCoord;

    std::unique_ptr<CellList_T> cell_list; //!< pointer to cell list
    double cell_length;                    //!< dimension of a single cell
    std::vector<CellCoord> cell_offsets;   //!< holds offsets which define a 3x3x3 cube around central cell

  public:
=======
    void update([[maybe_unused]] Space& spc, [[maybe_unused]] const Change& change);

    const std::vector<double>& getAreas() const;

>>>>>>> 5ee51c56
    /**
     * @param spc
     * @param probe_radius in angstrom
     * @param slices_per_atom number of slices of each sphere in sasa calculations
     */
<<<<<<< HEAD
    SASACellList(Space& spc, double probe_radius, int slices_per_atom);
    SASACellList(const json& j, Space& spc);
    virtual ~SASACellList() {}

    /**
     * @brief constructs cell_list with appropriate cell_length and fills it with particles from space
     * @param space
     */
    void init(Space& spc) override;
    /**
     * @brief calculates neighbourData object of a target particle
     * @brief specified by target index in ParticleVector using cell list
     * @param space
     * @param target_index indicex of target particle in ParticleVector
     */
    SASABase::Neighbours calcNeighbourDataOfParticle(Space& spc, const size_t target_index) override;

    /**
     * @brief calculates neighbourData objects of particles
     * @brief specified by target indices in ParticleVector using cell lists
     * @param space
     * @param target_indices absolute indicies of target particles in ParticleVector
     */
    std::vector<SASABase::Neighbours> calcNeighbourData(Space& spc, const std::vector<size_t>& target_indices) override;

    /**
     * @brief updates cell_list according to change, if the volume changes the cell_list gets rebuilt
     * @brief also updates radii in case of matter change
     * @param space
     * @param change
     */
    void update(Space& spc, const Change& change) override;

  private:
    /**
     * @brief creates cell_list if it does not exist, otherwise resets its and fills it with active particles
     * @param space
     */
    void createCellList(Space& spc);

    /**
     * @brief updates cell_list when particles got activated or desactivated
     * @param space
     * @param change
     */
    void updateMatterChange(Space& spc, const Change& change);
};

using PeriodicCellList = CellList::CellListSpatial<CellList::CellListType<size_t, CellList::Grid::Grid3DPeriodic>>;
using FixedCellList = CellList::CellListSpatial<CellList::CellListType<size_t, CellList::Grid::Grid3DFixed>>;
extern template class SASACellList<PeriodicCellList>;
extern template class SASACellList<FixedCellList>;

} // namespace SASA
=======
    SASA(Space& spc, double probe_radius, int slices_per_atom);

    SASA(const json& j, Space& spc);

};
>>>>>>> 5ee51c56

} // namespace Faunus

#endif // FAUNUS_SASA_H<|MERGE_RESOLUTION|>--- conflicted
+++ resolved
@@ -3,17 +3,12 @@
 #ifndef FAUNUS_SASA_H
 #define FAUNUS_SASA_H
 
-<<<<<<< HEAD
 #include "celllistimpl.h"
-=======
-#include "atomdata.h"
->>>>>>> 5ee51c56
 #include "particle.h"
 
 namespace Faunus {
 
 class Space;
-<<<<<<< HEAD
 class Change;
 
 namespace SASA {
@@ -27,19 +22,6 @@
         std::vector<size_t> indices; //!< indices of neighbouring particles in ParticleVector
         PointVector points;          //!< vectors to neighbouring particles
         AtomIndex index;             //!< index of particle whose neighbours are in indices
-=======
-struct Change;
-
-class SASA {
-  protected:
-    using AtomIndex = AtomData::index_type;
-
-  public:
-    struct Neighbours {
-        std::vector<AtomIndex> indices; //!< indices of neighbouring particles in ParticleVector
-        PointVector points;          //!< vectors to neighbouring particles
-        AtomIndex index;             //!< index of particle which corresponds to the object
->>>>>>> 5ee51c56
     };
 
   protected:
@@ -61,10 +43,6 @@
     /**
      * @brief Calcuates SASA of a single particle defined by NeighbourData object
      * @param neighbours NeighbourData object of given particle
-<<<<<<< HEAD
-=======
-     * @param radii of the particles in the ParticleVector
->>>>>>> 5ee51c56
      */
     double calcSASAOfParticle(const Neighbours& neighbour) const;
 
@@ -80,7 +58,6 @@
      * @param neighbours_data array of NeighbourData objects
      * @param target_indices absolute indicies of target particles in ParticleVector
      */
-<<<<<<< HEAD
     void updateSASA(const std::vector<SASABase::Neighbours>& neighbours_data,
                     const std::vector<size_t>& target_indices);
 
@@ -112,26 +89,13 @@
      * @param space
      */
     void init(Space& spc) override;
-=======
-    void updateSASA(const std::vector<SASA::Neighbours>& neighbours_data, const std::vector<AtomIndex>& target_indices);
-
-    /**
-     * @brief resizes areas buffer to size of ParticleVector
-     * @param particles from full ParticleVector
-     */
-    void init(ParticleVector& particles);
->>>>>>> 5ee51c56
 
     /**
      * @brief calculates neighbourData objects of particles specified by target indices in ParticleVector
      * @param space
      * @param target_indices absolute indicies of target particles in ParticleVector
      */
-<<<<<<< HEAD
     std::vector<SASABase::Neighbours> calcNeighbourData(Space& spc, const std::vector<size_t>& target_indices) override;
-=======
-    std::vector<SASA::Neighbours> calcNeighbourData(Space& spc, const std::vector<AtomIndex>& target_indices);
->>>>>>> 5ee51c56
 
     /**
      * @brief calculates neighbourData object of a target particle specified by target indiex in ParticleVector
@@ -141,7 +105,6 @@
      */
     SASA::Neighbours calcNeighbourDataOfParticle(Space& spc, const AtomIndex target_index);
 
-<<<<<<< HEAD
     /**
      * @brief updates radii vector in case of matter change
      * @param space
@@ -171,18 +134,11 @@
     std::vector<CellCoord> cell_offsets;   //!< holds offsets which define a 3x3x3 cube around central cell
 
   public:
-=======
-    void update([[maybe_unused]] Space& spc, [[maybe_unused]] const Change& change);
-
-    const std::vector<double>& getAreas() const;
-
->>>>>>> 5ee51c56
     /**
      * @param spc
      * @param probe_radius in angstrom
      * @param slices_per_atom number of slices of each sphere in sasa calculations
      */
-<<<<<<< HEAD
     SASACellList(Space& spc, double probe_radius, int slices_per_atom);
     SASACellList(const json& j, Space& spc);
     virtual ~SASACellList() {}
@@ -237,13 +193,6 @@
 extern template class SASACellList<FixedCellList>;
 
 } // namespace SASA
-=======
-    SASA(Space& spc, double probe_radius, int slices_per_atom);
-
-    SASA(const json& j, Space& spc);
-
-};
->>>>>>> 5ee51c56
 
 } // namespace Faunus
 
