--- conflicted
+++ resolved
@@ -77,13 +77,8 @@
     double calcSASAOf(Space& spc, const TSpecies& species) const;
 
     void updateSASA(const std::vector<SASABase::Neighbours>& neighbours_data,
-                    const std::vector<index_type>& target_indices);
-<<<<<<< HEAD
 
-    virtual void init(Space& spc) = 0;
-=======
     virtual void init(const Space& spc) = 0;
->>>>>>> 3fd40b95
     virtual std::vector<SASABase::Neighbours>
     calcNeighbourData(const Space& spc, const std::vector<index_type>& target_indices) const = 0;
     virtual SASABase::Neighbours calcNeighbourDataOfParticle(const Space& spc, index_type target_index) const = 0;
