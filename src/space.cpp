--- conflicted
+++ resolved
@@ -384,13 +384,8 @@
                     "couldn't calculate mass center for {}; increase periodic box size?", group.traits().name));
             }
         }
-<<<<<<< HEAD
-    } catch (std::exception &e) {
+    } catch (std::exception& e) {
         std::throw_with_nested(std::runtime_error("error building space"));
-=======
-    } catch (std::exception& e) {
-        throw std::runtime_error("space construction: "s + e.what());
->>>>>>> 87c86d09
     }
 }
 ActiveParticles::const_iterator::const_iterator(const Space &spc, ActiveParticles::const_iterator::Tparticle_iter it)
