--- conflicted
+++ resolved
@@ -545,19 +545,6 @@
     return particles;
 }
 
-<<<<<<< HEAD
-                if (moldata->atomic) {
-                    insertAtomicGroups(*moldata, spc, num_molecules, inactive);
-                } else if (moldata->isImplicit()) {
-                    insertImplicitGroups(*moldata, spc, num_molecules);
-                } else {
-                    insertMolecularGroups(*moldata, spc, num_molecules, inactive);
-                    if (auto filename = properties.value("positions", ""s); !filename.empty()) {
-                        auto particles = loadStructure(filename); // throws if not loaded
-                        faunus_logger->info("{}: loaded position file {}", molname, filename);
-                        Point offset = properties.value("translate", Point(0, 0, 0));
-                        setPositionsForTrailingGroups(spc, num_molecules, particles, offset);
-=======
 /**
  * @brief Insert molecules into Space based on JSON input
  * @param j JSON array
@@ -575,7 +562,6 @@
                         insertItem(molecule_name, properties, spc);
                     } catch (std::exception &e) {
                         throw ConfigurationError("error inserting {}: {}", molecule_name, e.what());
->>>>>>> 02d42154
                     }
                 }
             } else {
