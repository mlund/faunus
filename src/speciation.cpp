--- conflicted
+++ resolved
@@ -15,51 +15,12 @@
 
 void SpeciationMove::setOther(Tspace &ospc) { otherspc = &ospc; }
 
-<<<<<<< HEAD
-        // Check whether it is possible to deactivate reagents (are there any active ones?)
-        for (auto &m : rit->Molecules2Add(not forward)) { // Delete checks
-            auto mollist = spc.findMolecules(m.first, Tspace::ALL);
-            if (molecules[m.first].atomic) {
-                if (rng_size(mollist) != 1) // There can be only one
-                    throw std::runtime_error("Bad definition: One group per atomic molecule!");
-                auto git = mollist.begin();
-                if (git->size() < m.second) // Assure that there are atoms enough in the group
-                    return;                 // Slip out the back door
-            } else {
-                if (neutral) // Only neutral molecules react
-                    mollist = spc.findMolecules(m.first, Tspace::ACTIVE_NEUTRAL);
-                else
-                    mollist = spc.findMolecules(m.first, Tspace::ACTIVE);
-                if (rng_size(mollist) < m.second)
-                    return; // Not possible to perform change, escape through the back door
-            }
-        }
-
-        // Check whether it is possible to insert products (are there any inactive ones?)
-        for (auto &m : rit->Molecules2Add(forward)) { // Addition checks
-            auto mollist = spc.findMolecules(m.first, Tspace::ALL);
-            if (molecules[m.first].atomic) {
-                if (rng_size(mollist) != 1) // There can be only one
-                    throw std::runtime_error("Bad definition: One group per atomic molecule!");
-                auto git = mollist.begin();
-                if ((git->size() + m.second) > git->capacity()) { // Assure that there are atoms enough in the group
-                    return;                                       // Slip out the back door
-                }
-            } else {
-                if (neutral) // Only neutral molecules react
-                    mollist = spc.findMolecules(m.first, Tspace::INACTIVE_NEUTRAL);
-                else
-                    mollist = spc.findMolecules(m.first, Tspace::INACTIVE);
-                if (rng_size(mollist) < m.second) {
-                    return; // Not possible to perform change, escape through the back door
-                }
-=======
 bool SpeciationMove::insertProducts(std::vector<ReactionData>::iterator rit) {
     // Check whether it is possible to insert products (are there any inactive ones?)
     for (auto &m : rit->Molecules2Add(forward)) { // Addition checks
         auto mollist = spc.findMolecules(m.first, Tspace::ALL);
         if (molecules[m.first].atomic) {
-            if (size(mollist) != 1) // There can be only one
+            if (rng_size(mollist) != 1) // There can be only one
                 throw std::runtime_error("Bad definition: One group per atomic molecule!");
             auto git = mollist.begin();
             if ((git->size() + m.second) > git->capacity()) { // Assure that there are atoms enough in the group
@@ -70,28 +31,14 @@
                 mollist = spc.findMolecules(m.first, Tspace::INACTIVE_NEUTRAL);
             else
                 mollist = spc.findMolecules(m.first, Tspace::INACTIVE);
-            if (size(mollist) < m.second) {
+            if (rng_size(mollist) < m.second) {
                 return false; // Not possible to perform change, escape through the back door
->>>>>>> 6c0a1e2d
             }
         }
     }
     return true;
 }
 
-<<<<<<< HEAD
-        // Perform a swap reaction, e.g., the (de)protonation of an atomic species
-        if (rit->swap == true) {
-            auto m1 = rit->Atoms2Add(not forward); // Swap checks
-            auto m2 = rit->Atoms2Add(forward);
-            assert((m1.size() == 1) and (m2.size() == 1) &&
-                   "Bad definition: Only 2 explicit atoms per reaction!"); // Swap A = B
-            auto atomlist = spc.findAtoms(m1.begin()->first);
-            if (rng_size(atomlist) < 1) // Make sure that there are any active atoms to swap
-                return;             // Slip out the back door
-            auto ait = slump.sample(atomlist.begin(), atomlist.end()); // Random particle iterator
-            auto git = spc.findGroupContaining(*ait);
-=======
 bool SpeciationMove::swapReaction(Change &change, std::vector<ReactionData>::iterator rit) {
     // Perform a swap reaction, e.g., the (de)protonation of an atomic species
     if (rit->swap == true) {
@@ -100,11 +47,10 @@
         assert((m1.size() == 1) and (m2.size() == 1) &&
                "Bad definition: Only 2 explicit atoms per reaction!"); // Swap A = B
         auto atomlist = spc.findAtoms(m1.begin()->first);
-        if (size(atomlist) < 1)                                    // Make sure that there are any active atoms to swap
+        if (rng_size(atomlist) < 1)                                    // Make sure that there are any active atoms to swap
             return false;                                          // Slip out the back door
         auto ait = slump.sample(atomlist.begin(), atomlist.end()); // Random particle iterator
         auto git = spc.findGroupContaining(*ait);
->>>>>>> 6c0a1e2d
 
         Change::data d;
         d.atoms.push_back(Faunus::distance(git->begin(), ait)); // Index of particle rel. to group
