--- conflicted
+++ resolved
@@ -108,42 +108,12 @@
  *    - atomic swap
  *    - deactivate reactants
  *    - activate products
+ *
+ * @todo Split atom-swap functionality to separate helper class
  */
 class SpeciationMove : public MoveBase {
   private:
     using reaction_iterator = decltype(Faunus::reactions)::iterator;
-<<<<<<< HEAD
-    using MoveBase::spc;        //!< Trial space (particles, groups)
-    Space *other_spc = nullptr; //!< Old space (particles, groups)
-    double bond_energy = 0;     //!< Accumulated bond energy if inserted/deleted molecule
-    reaction_iterator reaction; //!< Randomly selected reaction
-
-    class AcceptanceData {
-      public:
-        Average<double> right, left;
-        inline void update(ReactionData::Direction direction, bool accept) {
-            if (direction == ReactionData::Direction::RIGHT) {
-                right += double(accept);
-            } else {
-                left += double(accept);
-            }
-        }
-    };
-    std::map<reaction_iterator, AcceptanceData> acceptance;
-    std::map<int, Average<double>> average_reservoir_size; //!< Average number of implicit molecules
-
-    void _to_json(json &) const override;
-    void _from_json(const json &) override;
-    void _move(Change &) override;         //!< Perform move
-    void _accept(Change &) override;       //!< Called when accepted
-    void _reject(Change &) override;       //!< Called when rejected
-    bool enoughImplicitMolecules() const;  //!< Check if we have enough implicit matter for reaction
-    void atomicSwap(Change &);             //!< Swap atom type
-    void deactivateAllReactants(Change &); //!< Delete reactant species
-    void activateAllProducts(Change &);    //!< Insert product species
-    void updateGroupMassCenters(const Change& change) const; //!< Update affected molecular mass centers
-    void swapParticleProperties(Particle& target_particle, int new_atomid) const; //!< Swap particle properties
-=======
     reaction_iterator reaction;                                //!< Randomly selected reaction
     double bias_energy = 0.0;                                  //!< Group (de)activators may add bias
     ReactionValidator reaction_validator;                      //!< Helper to check if reaction is doable
@@ -151,7 +121,6 @@
     std::unique_ptr<GroupDeActivator> molecular_group_bouncer; //!< (de)activator for molecular groups
     std::unique_ptr<GroupDeActivator> atomic_group_bouncer;    //!< (de)activator for atomic groups
     std::map<int, Average<double>> average_reservoir_size;     //!< Average number of implicit molecules
->>>>>>> a658b91a
 
     void _to_json(json& j) const override;
     void _from_json(const json& j) override;
@@ -159,11 +128,16 @@
     void _accept(Change& change) override;
     void _reject(Change& change) override;
 
-    void setReaction();                                      //!< Set random reaction and direction
-    void atomicSwap(Change& change);                         //!< Swap atom type
-    void deactivateAllReactants(Change& change);             //!< Delete all reactants
-    void activateAllProducts(Change& change);                //!< Insert all products
+    void setReaction();                       //!< Set random reaction and direction
+    void atomicSwap(Change& change);          //!< Swap atom type
+    void deactivateReactants(Change& change); //!< Delete all reactants
+    void activateProducts(Change& change);    //!< Insert all products
+    void deactivateAtomicGroups(Change& change);
+    void activateAtomicGroups(Change& change);
+    void deactivateMolecularGroups(Change& change);
+    void activateMolecularGroups(Change& change);
     void updateGroupMassCenters(const Change& change) const; //!< Update affected molecular mass centers
+    void swapParticleProperties(Particle& particle, int new_atomid) const;
     SpeciationMove(Space& spc, Space& old_spc, std::string_view name, std::string_view cite);
 
   public:
