--- conflicted
+++ resolved
@@ -2,14 +2,7 @@
 #include <limits>
 #include <string>
 #include <cmath>
-<<<<<<< HEAD
-#include <memory>
-#include <numeric>
-#include <vector>
-#include <nlohmann/json_fwd.hpp>
-=======
 #include <array>
->>>>>>> 6e2f0802
 
 namespace Faunus {
 
